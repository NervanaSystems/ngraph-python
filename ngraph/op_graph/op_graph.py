--- conflicted
+++ resolved
@@ -1181,15 +1181,12 @@
         if not x.is_scalar and x.axes.lengths != axes.lengths:
             raise ValueError("casting axes {} must have the same length as original axes {}"
                              .format(axes, x.axes))
-<<<<<<< HEAD
-=======
         if len(x.axes) > 0:
             aliasing_axes = []
             for new_axis, old_axis in zip(axes, x.axes):
                 aliasing_axes.append(casting_axis(new_axis, old_axis))
             axes = make_axes(aliasing_axes)
 
->>>>>>> d26911e8
         super(AxesCastOp, self).__init__(x, axes=axes, **kwargs)
 
     @tdcache()
