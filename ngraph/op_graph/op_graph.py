--- conflicted
+++ resolved
@@ -2343,8 +2343,6 @@
     """ TODO """
     one_d_class = StopGradientOneDOp
 
-<<<<<<< HEAD
-=======
     @tdcache()
     def tensor_description(self):
         return self.value_op.tensor_description()
@@ -2361,7 +2359,6 @@
     def axes(self):
         return self.value_op.axes
 
->>>>>>> cb8d8ac3
     def generate_adjoints(self, adjoints, delta, x):
         x.generate_add_delta(adjoints, 0.)
 
