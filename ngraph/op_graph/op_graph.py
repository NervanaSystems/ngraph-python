--- conflicted
+++ resolved
@@ -2003,18 +2003,13 @@
     def __init__(
             self,
             initial_value=None,
-<<<<<<< HEAD
-            input=False,
-            persistent=False,
-            scope=None,
-=======
             is_constant=False,
             is_input=False,
             is_persistent=False,
             is_trainable=False,
             is_placeholder=False,
             const=None,
->>>>>>> 7def6479
+            scope=None,
             **kwargs):
         super(AssignableTensorOp, self).__init__(**kwargs)
         self._is_input = is_input
@@ -2024,6 +2019,7 @@
         self._is_placeholder = is_placeholder
         self._const = const
         self.initial_value = None
+        self.scope = scope
 
         if initial_value is not None:
             # convert callable initial value
