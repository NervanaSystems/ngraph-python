# ----------------------------------------------------------------------------
# Copyright 2016 Nervana Systems Inc.
# Licensed under the Apache License, Version 2.0 (the "License");
# you may not use this file except in compliance with the License.
# You may obtain a copy of the License at
#
#      http://www.apache.org/licenses/LICENSE-2.0
#
# Unless required by applicable law or agreed to in writing, software
# distributed under the License is distributed on an "AS IS" BASIS,
# WITHOUT WARRANTIES OR CONDITIONS OF ANY KIND, either express or implied.
# See the License for the specific language governing permissions and
# limitations under the License.
# ----------------------------------------------------------------------------
from __future__ import division
from ngraph.op_graph.op_graph import TensorOp


def convolution(conv_params, inputs, filters, axes, docstring=None):
    """

    Args:
        conv_params: Dimensions.
        inputs (TensorOp): The input tensor.
        filters (TensorOp): Filter/kernel tensor.
        docstring (String, optional): Documentation for the op.

    Returns:
        TensorOp: The result of the convolution.
    """
    return ConvolutionOp(conv_params, inputs, filters, axes=axes, docstring=docstring)


class ConvolutionOp(TensorOp):
    """
    Arguments:
        inputs  : input tensor.
        filters : filter/kernel tensor.

    Return:
    """

    def __init__(self, conv_params, inputs, filters, bias=None, **kwargs):
        if bias is None:
            super(ConvolutionOp, self).__init__(args=(inputs, filters), **kwargs)
        else:
            super(ConvolutionOp, self).__init__(args=(inputs, filters, bias), **kwargs)

        if len(inputs.shape) != 5:
            raise ValueError((
                'convolution input shape must be length 5, found {}'
            ).format(len(inputs.shape)))

        if len(filters.shape) != 5:
            raise ValueError((
                'convolution filter shape must be length 5, found {}'
            ).format(len(filters.shape)))

        if not inputs.axes[0] == filters.axes[0]:
            raise ValueError((
                'the first axis in input {inputs} and filter {filters} are not the same.'
            ).format(inputs=inputs.axes[0], filters=filters.axes[0]))

        expected_keys = ['pad_h', 'pad_w', 'pad_d', 'str_h', 'str_w',
                         'str_d', 'dil_h', 'dil_w', 'dil_d']
        # TODO: meybe we should assume no padding and no dilitation when
        # these parameters are not given
        for k in expected_keys:
            if k not in conv_params:
                raise ValueError((
                    'Expected parameter {key} not present in convparams dict.'
                ).format(key=k))

        self.conv_params = conv_params
        self.channel_axes = inputs.axes[0]
        self.spatial_axes = inputs.axes[1:4]
        self.__has_side_effects = False

    def copy_with_new_args(self, args):
        return type(self)(self.conv_params, *args, axes=self.axes)

    def generate_adjoints(self, adjoints, delta, inputs, filters, bias=None):
        """
        TODO
        """
        # requires conv's forward to be completed before backward:
        update_conv_op = update_conv(delta, inputs, filters, self)
        update_conv_op.add_control_dep(self)
        bprop_conv_op = bprop_conv(delta, inputs, filters, self)
        bprop_conv_op.add_control_dep(self)
        filters.generate_add_delta(adjoints, update_conv_op)
        inputs.generate_add_delta(adjoints, bprop_conv_op)

    @property
    def has_side_effects(self):
        return self.__has_side_effects

    @has_side_effects.setter
    def has_side_effects(self, value):
        self.__has_side_effects = value


def deconvolution(conv_params, inputs, filters, axes, docstring=None):
    """

    Args:
        conv_params: Dimensions.
        inputs (TensorOp): The input tensor.
        filters (TensorOp): Filter/kernel tensor.
        docstring (String, optional): Documentation for the op.

    Returns:
        TensorOp: The result of the deconvolution.
    """
    return DeconvolutionOp(conv_params, inputs, filters, axes=axes, docstring=docstring)


class DeconvolutionOp(TensorOp):
    """
    Arguments:
        inputs  : input tensor.
        filters : filter/kernel tensor.

    Return:
    """

    def __init__(self, conv_params, inputs, filters, **kwargs):
        super(DeconvolutionOp, self).__init__(args=(inputs, filters), **kwargs)

        if len(inputs.shape) != 5:
            raise ValueError((
                'convolution input shape must be length 5, found {}'
            ).format(len(inputs.shape)))

        if len(filters.shape) != 5:
            raise ValueError((
                'convolution filter shape must be length 5, found {}'
            ).format(len(filters.shape)))

        expected_keys = ['pad_h', 'pad_w', 'pad_d', 'str_h', 'str_w',
                         'str_d', 'dil_h', 'dil_w', 'dil_d']
        # TODO: maybe we should assume no padding and no dilation when
        # these parameters are not given
        for k in expected_keys:
            if k not in conv_params:
                raise ValueError((
                    'Expected parameter {key} not present in convparams dict.'
                ).format(key=k))

        self.conv_params = conv_params
        self.channel_axes = inputs.axes[0]
        self.spatial_axes = inputs.axes[1:4]
        self.__has_side_effects = False

    @property
    def has_side_effects(self):
        return self.__has_side_effects

    @has_side_effects.setter
    def has_side_effects(self, value):
        self.__has_side_effects = value

    def copy_with_new_args(self, args):
        return type(self)(self.conv_params, *args, axes=self.axes)

    def generate_adjoints(self, adjoints, delta, inputs, filters):
        # requires conv's forward to be completed before backward
        update_conv_op = update_conv(inputs, delta, filters, self)  # switch inputs and delta
        update_conv_op.add_control_dep(self)
        deconv_deriv_op = DeconvDerivOp(delta, inputs, filters, self)
        deconv_deriv_op.add_control_dep(self)
        filters.generate_add_delta(adjoints, update_conv_op)
        inputs.generate_add_delta(adjoints, deconv_deriv_op)


class ConvDerivOp(TensorOp):
    """
    Maintains index and conv_params through forwarding of the original convolution.

    Arguments:
        fprop: The original convolution.
    """

    def __init__(self, fprop, **kwargs):
        super(ConvDerivOp, self).__init__(**kwargs)
        self.fprop = fprop
        fprop.has_side_effects = True
        self.__has_side_effects = False

    @property
    def conv_params(self):
        """

        Returns:
            The convolution parameters of the convolution.

        """
        return self.fprop.forwarded.conv_params

    @property
    def has_side_effects(self):
        return self.__has_side_effects

    @has_side_effects.setter
    def has_side_effects(self, value):
        self.__has_side_effects = value


class update_conv(ConvDerivOp):
    """
    Arguments:
        inputs  : input tensor.
        filters : filter/kernel tensor.
    """
<<<<<<< HEAD
    def __init__(self, delta, inputs, filters, fprop, dbias=None, **kwargs):
        if dbias is None:
            super(update_conv, self).__init__(
                args=(delta, inputs),
                fprop=fprop,
                axes=filters.axes, **kwargs
            )
        else:
            super(update_conv, self).__init__(
                args=(delta, inputs, dbias),
                fprop=fprop,
                axes=filters.axes, **kwargs
            )
        self.dbias = dbias
=======

    def __init__(self, delta, inputs, filters, fprop, **kwargs):
        super(update_conv, self).__init__(
            args=(delta, inputs),
            fprop=fprop,
            axes=filters.axes, **kwargs
        )
>>>>>>> 924d2928

    def copy_with_new_args(self, args):
        return type(self)(args[0], args[1], self.fprop.args[1], self.fprop, self.dbias)

    def generate_adjoints(self, adjoints, delta, inputs, filters, bias=None):
        import warnings
        warnings.warn("Adjoint for update_conv not implemented")


class bprop_conv(ConvDerivOp):
    """
    Arguments:
        inputs  : input tensor.
        filters : filter/kernel tensor.
    """

    def __init__(self, delta, inputs, filters, fprop, **kwargs):
        super(bprop_conv, self).__init__(
            args=(delta, filters),
            fprop=fprop,
            axes=inputs.axes, **kwargs
        )

    def copy_with_new_args(self, args):
        return type(self)(args[0], self.fprop.args[0], args[1], self.fprop)

    def generate_adjoints(self, adjoints, delta, inputs, filters):
        # bprop of conv is deconv, so use DeconvDerivOp here
        deconv_deriv_op = DeconvDerivOp(delta, inputs, filters, self)
        deconv_deriv_op.add_control_dep(self)
        inputs.generate_add_delta(adjoints, deconv_deriv_op)
        update_conv_op = update_conv(inputs, delta, filters, self)
        update_conv_op.add_control_dep(self)
        filters.generate_add_delta(adjoints, update_conv_op)


class DeconvDerivOp(ConvDerivOp):

    def __init__(self, delta, inputs, filters, fprop, **kwargs):
        """
        Deconv backprop

        Arguments:
            inputs  : input tensor.
            filters : filter/kernel tensor.
        """
        super(DeconvDerivOp, self).__init__(
            args=(delta, filters),
            fprop=fprop,
            axes=inputs.axes, **kwargs
        )

    def copy_with_new_args(self, args):
        return type(self)(args[0], self.fprop.args[0], args[1], self.fprop)

    def generate_adjoints(self, adjoints, delta, inputs, filters):
        # bprop of deconv is conv, so use bprop_conv here
        bprop_conv_op = bprop_conv(delta, inputs, filters, self)
        bprop_conv_op.add_control_dep(self)
        inputs.generate_add_delta(adjoints, bprop_conv_op)
        update_conv_op = update_conv(delta, inputs, filters, self)
        update_conv_op.add_control_dep(self)
        filters.generate_add_delta(adjoints, update_conv_op)<|MERGE_RESOLUTION|>--- conflicted
+++ resolved
@@ -212,7 +212,7 @@
         inputs  : input tensor.
         filters : filter/kernel tensor.
     """
-<<<<<<< HEAD
+
     def __init__(self, delta, inputs, filters, fprop, dbias=None, **kwargs):
         if dbias is None:
             super(update_conv, self).__init__(
@@ -227,15 +227,6 @@
                 axes=filters.axes, **kwargs
             )
         self.dbias = dbias
-=======
-
-    def __init__(self, delta, inputs, filters, fprop, **kwargs):
-        super(update_conv, self).__init__(
-            args=(delta, inputs),
-            fprop=fprop,
-            axes=filters.axes, **kwargs
-        )
->>>>>>> 924d2928
 
     def copy_with_new_args(self, args):
         return type(self)(args[0], args[1], self.fprop.args[1], self.fprop, self.dbias)
