--- conflicted
+++ resolved
@@ -213,15 +213,10 @@
 
     # Hoist metadata into the general purpose attrs dict with namespacing
     for key in op.metadata:
-<<<<<<< HEAD
-        if key != 'layout':
-            assign_op_attr(pb_op.attrs['_ngraph_metadata_' + key], op.metadata[key])
-=======
         # hetr only
-        if key in ('hetr_replaced_by', 'replaces_op'):
+        if key in ('hetr_replaced_by', 'replaces_op', 'layout'):
             continue
         assign_op_attr(pb_op.attrs['_ngraph_metadata_' + key], op.metadata[key])
->>>>>>> d55417de
 
     if hasattr(op, '_ngraph_ser_handle'):
         pb_op.attrs['_ngraph_ser_handle'].scalar.bool_val = True
@@ -236,11 +231,8 @@
             tensor_to_protobuf(op.valfun(op.tensor_description())))
 
     # These are handled above
-<<<<<<< HEAD
-    ignored_keys = {'valfun', 'uuid', 'dtype', 'metadata', 'layout_view', 'in_view', 'out_view'}
-=======
-    ignored_keys = {'valfun', 'uuid', 'dtype', 'metadata', 'all_deps'}
->>>>>>> d55417de
+    ignored_keys = {'valfun', 'uuid', 'dtype', 'metadata', 'layout_view', 'in_view', 'out_view',
+                    'all_deps'}
     remaining_keys = set(op.__dict__.keys()).difference(ignored_keys)
 
     for key in remaining_keys:
