# ----------------------------------------------------------------------------
# Copyright 2016 Nervana Systems Inc.
# Licensed under the Apache License, Version 2.0 (the "License");
# you may not use this file except in compliance with the License.
# You may obtain a copy of the License at
#
#      http://www.apache.org/licenses/LICENSE-2.0
#
# Unless required by applicable law or agreed to in writing, software
# distributed under the License is distributed on an "AS IS" BASIS,
# WITHOUT WARRANTIES OR CONDITIONS OF ANY KIND, either express or implied.
# See the License for the specific language governing permissions and
# limitations under the License.
# ----------------------------------------------------------------------------

from __future__ import absolute_import
from __future__ import division
from __future__ import print_function

import tensorflow as tf
import ngraph as ng
import os
import ngraph.transformers as ngt
import pytest
from ngraph.frontends.tensorflow.tf_importer.importer import TFImporter
import tempfile


@pytest.mark.usefixtures("transformer_factory")
class ImporterTester(object):
    """
    Tester class for py.test
    """

    @pytest.fixture(autouse=True)
    def build_transformer(self, transformer_factory):
        pass

    @classmethod
    def setup_class(self):
        self.tmp_file = tempfile.NamedTemporaryFile(suffix='.txt')
        self.pb_txt_path = self.tmp_file.name

    def setup_method(self, method):
        self.sess = tf.Session()

    def teardown_method(self, method, delete_dump=True):
        # close session - doesn't work
        self.sess.close()

        # clear sess.graph_def
        tf.reset_default_graph()

        # remove dumped protobuf
        if delete_dump:
            try:
                os.remove(self.pb_txt_path)
            except:
                print("[clean up] test dump does not exist")

    def run(self,
            tf_target_node,
            tf_init_op=None,
            tf_feed_dict=None,
            print_tf_result=False,
            print_ng_result=False,
            verbose=False,
            rtol=1e-05,
            atol=1e-08):
        """
        Performs test with optional feed_dicts, compares result of TF and ngraph
        Args:
            tf_target_node: target node in tf
            tf_init_op: init op in tf
            tf_feed_dict: feed_dict in tf
            print_tf_result: prints tf_result if set to True
            print_ng_result: prints ng_result if set to True
            verbose: prints tf's node_def if set to True
        """
        # run TF
        tf_result = self.tf_run(
            tf_target_node=tf_target_node,
            tf_init_op=tf_init_op,
            tf_feed_dict=tf_feed_dict,
            print_tf_result=print_ng_result)

        # run NG
        ng_result = self.ng_run(
            tf_target_node=tf_target_node,
            tf_init_op=tf_init_op,
            tf_feed_dict=tf_feed_dict,
            print_ng_result=print_ng_result,
            verbose=verbose)

        # assert
        assert tf_result.shape == ng_result.shape
        assert ng.testing.allclose(tf_result, ng_result, rtol=rtol, atol=atol)

    def ng_run(self,
               tf_target_node,
               tf_init_op=None,
               tf_feed_dict=None,
               print_ng_result=False,
               verbose=False):
        """
        Run and get ngrpah results
        Args:
            tf_target_node: target node in tf
            tf_feed_dict: feed_dict in tf
            print_ng_result: prints ng_result if set to True
            verbose: prints tf's node_def if set to True

        Returns:
            ng_result
        """
        # init importer, transformer
        importer = TFImporter()
        importer.import_protobuf(self.pb_txt_path, verbose=verbose)
        transformer = ngt.make_transformer()

        # set target node
        ng_target_node = importer.get_op_handle_by_name(
            tf_target_node.name[:-2])

        # init op
        ng_init_op = importer.get_op_handle(tf_init_op) if tf_init_op else None
        ng_init_comp = transformer.computation(ng_init_op)

        # evaluate ngraph
        if tf_feed_dict is not None:
            # get targeting nodes for ng, convert tf's feed dict to list
            tf_placeholder_nodes = [node for (node, _) in tf_feed_dict.items()]
            tf_placeholder_names = [node.name for node in tf_placeholder_nodes]
            ng_placeholder_nodes = [
                importer.get_op_handle_by_name(name[:-2])
                for name in tf_placeholder_names
            ]
            ng_placeholder_vals = [val for (_, val) in tf_feed_dict.items()]

            # evaluate ngraph result
            ng_result_comp = transformer.computation(ng_target_node,
                                                     *ng_placeholder_nodes)
            if ng_init_op:
                ng_init_comp()
<<<<<<< HEAD
#            ng_result = ng_result_comp(*ng_placeholder_vals)[0]
            ng_result = ng_result_comp(*ng_placeholder_vals)
            if isinstance(ng_result, tuple):
                ng_result = ng_result[0]
=======
            ng_result = ng_result_comp(*ng_placeholder_vals)
>>>>>>> f4d5e945
        else:
            ng_result_comp = transformer.computation(ng_target_node)
            if ng_init_op:
                ng_init_comp()
<<<<<<< HEAD
#            ng_result = ng_result_comp()[0]
            ng_result = ng_result_comp()
            if isinstance(ng_result, tuple):
                ng_result = ng_result[0]
=======
            ng_result = ng_result_comp()
>>>>>>> f4d5e945
        if print_ng_result:
            print(ng_result)

        transformer.cleanup()
        return ng_result

    def tf_run(self,
               tf_target_node,
               tf_init_op=None,
               tf_feed_dict=None,
               print_tf_result=False):
        """
        Run and get tf results
        Args:
            tf_target_node: target node in tf
            tf_init_op: init op in tf
            tf_feed_dict: feed_dict in tf
            print_tf_result: prints tf_result if set to True

        Returns:
            tf_result
        """
        # init
        if tf_init_op:
            self.sess.run(tf_init_op)

        # get tensorflow result
        tf_result = self.sess.run(tf_target_node, feed_dict=tf_feed_dict)
        if print_tf_result:
            print(tf_result)

        # write to protobuf
        tf.train.write_graph(self.sess.graph_def, "./", self.pb_txt_path, True)

        return tf_result<|MERGE_RESOLUTION|>--- conflicted
+++ resolved
@@ -142,26 +142,12 @@
                                                      *ng_placeholder_nodes)
             if ng_init_op:
                 ng_init_comp()
-<<<<<<< HEAD
-#            ng_result = ng_result_comp(*ng_placeholder_vals)[0]
             ng_result = ng_result_comp(*ng_placeholder_vals)
-            if isinstance(ng_result, tuple):
-                ng_result = ng_result[0]
-=======
-            ng_result = ng_result_comp(*ng_placeholder_vals)
->>>>>>> f4d5e945
         else:
             ng_result_comp = transformer.computation(ng_target_node)
             if ng_init_op:
                 ng_init_comp()
-<<<<<<< HEAD
-#            ng_result = ng_result_comp()[0]
             ng_result = ng_result_comp()
-            if isinstance(ng_result, tuple):
-                ng_result = ng_result[0]
-=======
-            ng_result = ng_result_comp()
->>>>>>> f4d5e945
         if print_ng_result:
             print(ng_result)
 
