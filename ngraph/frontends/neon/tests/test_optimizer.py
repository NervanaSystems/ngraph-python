--- conflicted
+++ resolved
@@ -19,11 +19,7 @@
 import pytest
 import numpy as np
 import ngraph as ng
-<<<<<<< HEAD
-from ngraph.frontends.neon import GradientDescentMomentum, RMSProp, LearningRateOptimizer
-=======
-from ngraph.frontends.neon import GradientDescentMomentum, Adam, LearningRateOptimizer
->>>>>>> f98696b6
+from ngraph.frontends.neon import GradientDescentMomentum, RMSProp, Adam, LearningRateOptimizer
 from ngraph.testing.execution import ExecutorFactory
 
 pytestmark = [pytest.mark.transformer_dependent, pytest.mark.flex_disabled]
@@ -64,7 +60,6 @@
         return weights
 
 
-<<<<<<< HEAD
 class RMSPropReference(object):
     '''
     Simple numpy reference for RMSprop
@@ -74,7 +69,27 @@
         self.epsilon = epsilon
         self.decay_rate = decay_rate
         self.state = None
-=======
+
+    def __call__(self, input_data, weights):
+        '''
+        input_data in this case is a numpy array with batch_size on axis 1
+        and weights is a matrix with 1 column
+        '''
+        if self.state is None:
+            self.state = np.zeros_like(weights)
+
+        gradient = - input_data.mean(axis=1)
+
+        self.state[:] = self.decay_rate * self.state + \
+            (1.0 - self.decay_rate) * np.square(gradient)
+
+        weights[:] = weights \
+            - gradient * self.learning_rate / (np.sqrt(self.state + self.epsilon)
+                                               + self.epsilon)
+
+        return weights
+
+
 class AdamReference(object):
     '''
     Simple numpy reference for computing variations of gradient descent for a
@@ -88,26 +103,12 @@
         self.m = None
         self.v = None
         self.t = 0
->>>>>>> f98696b6
 
     def __call__(self, input_data, weights):
         '''
         input_data in this case is a numpy array with batch_size on axis 1
         and weights is a matrix with 1 column
         '''
-<<<<<<< HEAD
-        if self.state is None:
-            self.state = np.zeros_like(weights)
-
-        gradient = - input_data.mean(axis=1)
-
-        self.state[:] = self.decay_rate * self.state + \
-            (1.0 - self.decay_rate) * np.square(gradient)
-
-        weights[:] = weights \
-            - gradient * self.learning_rate / (np.sqrt(self.state + self.epsilon)
-                                               + self.epsilon)
-=======
         if self.m is None:
             self.m = np.zeros_like(weights)
             self.v = np.zeros_like(weights)
@@ -119,17 +120,12 @@
         m_hat = self.m / (1 - self.beta_1 ** self.t)
         v_hat = self.v / (1 - self.beta_2 ** self.t)
         weights = weights - self.learning_rate * m_hat / (np.sqrt(v_hat) + self.epsilon)
->>>>>>> f98696b6
 
         return weights
 
 
-<<<<<<< HEAD
-def compare_optimizer(opt_test, opt_ref):
-=======
 def compare_optimizer(opt_ng, opt_ref):
 
->>>>>>> f98696b6
     # Set up data placeholders
     C = ng.make_axis(20)
     N = ng.make_axis(32, name='N')
@@ -137,48 +133,30 @@
     data = ng.placeholder([C, N])
     target = ng.placeholder([N])
 
-<<<<<<< HEAD
     # params to be updated using optimizer to be tested
-=======
-    # params to be updated using GDM
->>>>>>> f98696b6
     np_W = np.random.rand(C.length)
     W = ng.variable([C], initial_value=np_W)
 
     # Set up op graph
     cost = ng.sum(target - ng.dot(W, data), out_axis=())
-<<<<<<< HEAD
-    updated_weights = ng.sequential([opt_test(cost), W])
+    updated_weights = ng.sequential([opt_ng(cost), W])
 
     # Set up the computation and run the "train" loop
     with ExecutorFactory() as ex:
-        opt_test_result = ex.transformer.computation(updated_weights, data, target)
+        opt_ng_comp = ex.transformer.computation(updated_weights, data, target)
         mock_dataset = data_generator(20, C.length, N.length)
 
         for x, y in mock_dataset:
-            ng_W = opt_test_result(x, y)  # updated weights for ngraph optimizer
-            np_W = opt_ref(x, np_W)  # updated weights for reference optimizer
-
-            ng.testing.assert_allclose(np_W, ng_W, rtol=rtol)
-=======
-    updated_weights = ng.sequential([opt_ng(cost), W])
-
-    def data_generator(iteration_count):
-        for i in range(iteration_count):
-            yield (np.random.rand(C.length, N.length).astype('float32'),
-                   np.random.rand(N.length).astype('float32'))
-
-    # Set up the computation and run the "train" loop
-    with ExecutorFactory() as ex:
-        opt_test = ex.transformer.computation(updated_weights, data, target)
-        mock_dataset = data_generator(20)
-
-        for x, y in mock_dataset:
-            ng_W = opt_test(x, y)  # updated weights for ngraph optimizer
-            np_W = opt_ref(x, np_W)  # updated weights for reference optimizer
+            ng_W = opt_ng_comp(x, y)  # updated weights for ngraph optimizer
+            np_W = opt_ref(x, np_W)   # updated weights for reference optimizer
 
             ng.testing.assert_allclose(np_W, ng_W, rtol=1e-3)
->>>>>>> f98696b6
+
+
+def data_generator(iteration_count, C, N):
+    for i in range(iteration_count):
+        yield (np.random.rand(C, N).astype('float32'),
+               np.random.rand(N).astype('float32'))
 
 
 # generate fixtures this way so that collection names are deterministic and can
@@ -194,12 +172,6 @@
     return np.random.random()
 
 
-def data_generator(iteration_count, C, N):
-    for i in range(iteration_count):
-        yield (np.random.rand(C, N).astype('float32'),
-               np.random.rand(N).astype('float32'))
-
-
 @pytest.mark.parametrize("wdecay", [0.0005, 0.000, 0.001, 0.1])
 @pytest.mark.parametrize("nesterov", [False, True])
 def test_gdm(random_learning_rate, random_momentum_coef, wdecay, nesterov):
@@ -213,7 +185,7 @@
     gdm_ref = GDMReference(**gdm_args)
     gdm = GradientDescentMomentum(**gdm_args)
 
-<<<<<<< HEAD
+    # test baseline against reference
     compare_optimizer(gdm, gdm_ref)
 
 
@@ -227,11 +199,8 @@
     rmsprop_ref = RMSPropReference(**rmsprop_args)
     rms = RMSProp(**rmsprop_args)
 
+    # test baseline against reference
     compare_optimizer(rms, rmsprop_ref)
-
-=======
-    # test baseline against reference
-    compare_optimizer(gdm, gdm_reference)
 
 
 @pytest.fixture(params=[0, 1])
@@ -258,7 +227,6 @@
 
     # test baseline against reference
     compare_optimizer(adam, adam_reference)
->>>>>>> f98696b6
 
 
 @pytest.mark.flex_disabled
