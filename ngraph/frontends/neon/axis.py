# ----------------------------------------------------------------------------
# Copyright 2016 Nervana Systems Inc.
# Licensed under the Apache License, Version 2.0 (the "License");
# you may not use this file except in compliance with the License.
# You may obtain a copy of the License at
#
#      http://www.apache.org/licenses/LICENSE-2.0
#
# Unless required by applicable law or agreed to in writing, software
# distributed under the License is distributed on an "AS IS" BASIS,
# WITHOUT WARRANTIES OR CONDITIONS OF ANY KIND, either express or implied.
# See the License for the specific language governing permissions and
# limitations under the License.
# ----------------------------------------------------------------------------
import ngraph as ng

# Define axis roles
ar = ng.make_namescope(name="ar")

ar.Height = ng.make_axis_role()
ar.Width = ng.make_axis_role()
ar.Depth = ng.make_axis_role()
ar.Channels = ng.make_axis_role()

# Define the standard Neon axes
ax = ng.make_namescope(name="ax")

ax.N = ng.make_axis(batch=True, docstring="minibatch size")

ax.C = ng.make_axis(roles=[ar.Channels], docstring="number of input channels")
ax.D = ng.make_axis(roles=[ar.Depth], docstring="input image depth")
ax.H = ng.make_axis(roles=[ar.Height], docstring="input image height")
ax.W = ng.make_axis(roles=[ar.Width], docstring="input image width")

ax.REC = ng.make_axis(recurrent=True, docstring="recurrent axis")

ax.R = ng.make_axis(roles=[ar.Height], docstring="filter height")
ax.S = ng.make_axis(roles=[ar.Width], docstring="filter width")
ax.T = ng.make_axis(roles=[ar.Depth], docstring="filter depth")

ax.K = ng.make_axis(roles=[ar.Channels], docstring="number of output channels")
ax.M = ng.make_axis(roles=[ar.Depth], docstring="output image depth")
ax.P = ng.make_axis(roles=[ar.Height], docstring="output image height")
ax.Q = ng.make_axis(roles=[ar.Width], docstring="output image width")

<<<<<<< HEAD
# TODO This isn't one of the traditional axes
# Recurrent axis
ax.REC = Axis(recurrent=True)

# R = filter height
ax.R = Axis()

# S = filter width
ax.S = Axis()

# T = filter depth
ax.T = Axis()

# K = number of output channels
ax.K = Axis()

# M = output image depth
ax.M = Axis()

# P = output image height
ax.P = Axis()

# Q = output image width
ax.Q = Axis()

# Target
ax.Y = Axis()
=======
ax.Y = ng.make_axis(docstring="target")
>>>>>>> aba90de6
<|MERGE_RESOLUTION|>--- conflicted
+++ resolved
@@ -43,34 +43,4 @@
 ax.P = ng.make_axis(roles=[ar.Height], docstring="output image height")
 ax.Q = ng.make_axis(roles=[ar.Width], docstring="output image width")
 
-<<<<<<< HEAD
-# TODO This isn't one of the traditional axes
-# Recurrent axis
-ax.REC = Axis(recurrent=True)
-
-# R = filter height
-ax.R = Axis()
-
-# S = filter width
-ax.S = Axis()
-
-# T = filter depth
-ax.T = Axis()
-
-# K = number of output channels
-ax.K = Axis()
-
-# M = output image depth
-ax.M = Axis()
-
-# P = output image height
-ax.P = Axis()
-
-# Q = output image width
-ax.Q = Axis()
-
-# Target
-ax.Y = Axis()
-=======
-ax.Y = ng.make_axis(docstring="target")
->>>>>>> aba90de6
+ax.Y = ng.make_axis(docstring="target")