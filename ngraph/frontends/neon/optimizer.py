--- conflicted
+++ resolved
@@ -161,8 +161,8 @@
         self.wdecay = wdecay
         self.schedule = schedule
         self.stochastic_round = stochastic_round
-        self.learning_rate = ng.persistent_tensor(axes=(), name='lrate',
-                                                  initial_value=learning_rate)
+        self.learning_rate = ng.persistent_tensor(axes=(),
+                                                  initial_value=learning_rate).named('lrate')
 
     def __call__(self, cost_func, iteration_index):
         with ng.Op.saved_user_deps():
@@ -175,53 +175,14 @@
                 grad = clip_gradient_value(ng.deriv(batch_cost, variable) / batch_size,
                                            self.gradient_clip_value)
 
-                velocity = ng.persistent_tensor(axes=variable.axes, initial_value=0.)
+                velocity = ng.persistent_tensor(axes=variable.axes,
+                                                initial_value=0.).named(variable.name + '_vel')
                 velocity_updates.append(
                     ng.assign(velocity,
                               velocity * self.momentum_coef - self.learning_rate * (
                                   scale_factor * grad + self.wdecay * variable)))
 
-<<<<<<< HEAD
                 param_updates.append(ng.assign(variable, variable + velocity))
-=======
-        """
-        self.learning_rate_placeholder = ng.placeholder(()).named('lrate')
-        learning_rate_value = self.learning_rate_placeholder
-        variables = list(cost.variables())
-        grads = [
-            ng.deriv(cost, variable)
-            for variable in variables
-        ]
-        velocities = [ng.persistent_tensor(
-            axes=variable.axes, init=Constant(0)).named(variable.name + '_vel')
-            for variable in variables]
-
-        scale_factor = 1
-        if self.gradient_clip_norm:
-            scale_factor = clip_gradient_norm(grads)
-        if self.gradient_clip_value is not None:
-            grads = [clip_gradient_value(
-                grade, self.gradient_clip_value) for grade in grads]
-
-        velocity_updates = [
-            ng.assign(
-                velocity,
-                velocity * self.momentum_coef - learning_rate_value * (
-                    scale_factor * grad + self.wdecay * variable)
-            )
-            for variable, grad, velocity in zip(variables, grads, velocities)]
-
-        param_updates = [
-            ng.assign(variable, variable + velocity)
-            for variable, velocity in zip(variables, velocities)
-        ]
-
-        return ng.doall(velocity_updates + param_updates)
-
-    def optimize(self, epoch):
-        """
-        TODO.
->>>>>>> 5e2d83d5
 
             lr_update = [ng.assign(self.learning_rate,
                                    self.schedule.get_learning_rate(self.learning_rate,
@@ -280,9 +241,8 @@
         self.schedule = schedule
         self.gradient_clip_norm = gradient_clip_norm
         self.gradient_clip_value = gradient_clip_value
-<<<<<<< HEAD
-        self.learning_rate = ng.persistent_tensor(axes=(), name='lrate',
-                                                  initial_value=learning_rate)
+        self.learning_rate = ng.persistent_tensor(axes=(),
+                                                  initial_value=learning_rate).named('lrate')
 
     def __call__(self, cost_func, iteration_index):
         with ng.Op.saved_user_deps():
@@ -301,8 +261,8 @@
                 state_updates.append(
                     ng.assign(
                         lvalue=state,
-                        rvalue=decay * state + (1.0 - decay) * ng.square(grad),
-                        name='state_u_%s' % i)
+                        rvalue=decay * state + (1.0 - decay) * ng.square(grad)
+                    ).named('state_u_%s' % i)
                 )
 
                 param_updates.append(
@@ -310,7 +270,7 @@
                         lvalue=variable,
                         rvalue=variable - ((scale_factor * grad * self.learning_rate)
                                            / (ng.sqrt(state + epsilon) + epsilon)),
-                        name='var_u_%s' % i)
+                    ).named('var_u_%s' % i)
                 )
 
             lr_update = [ng.assign(self.learning_rate,
@@ -319,53 +279,4 @@
 
             updates = ng.doall(state_updates + param_updates + lr_update)
 
-        return updates
-=======
-        self.stochastic_round = stochastic_round
-
-    def configure(self, cost):
-        self.lrate = ng.placeholder(()).named('lrate')
-
-        variables = list(cost.variables())
-        grads = [ng.deriv(cost, variable) / 50.0 for variable in variables]
-        scale_factor = 1
-        if self.gradient_clip_norm:
-            scale_factor = clip_gradient_norm(grads)
-        if self.gradient_clip_value is not None:
-            grads = [clip_gradient_value(
-                grade, self.gradient_clip_value) for grade in grads]
-
-        epsilon, decay = (self.epsilon, self.decay_rate)
-        states = [
-            ng.temporary(variable.axes, init=Constant(0))
-            for variable in variables
-        ]
-        state_updates = [
-            ng.assign(
-                state,
-                decay * state + (1.0 - decay) * ng.square(grad),
-                name='state_u_%s' % i
-            ) for i, (state, grad) in enumerate(zip(states, grads))
-        ]
-        param_updates = [
-            ng.assign(
-                param,
-                param - ((scale_factor * grad * self.lrate)
-                         / (ng.sqrt(state + epsilon) + epsilon)),
-                name='param_u_%s' % i
-            ) for i, (state, grad, param) in enumerate(zip(states, grads, variables))
-        ]
-        return ng.doall(state_updates + param_updates)
-
-    def optimize(self, epoch):
-
-        """
-        TODO.
-        Arguments:
-          epoch: TODO
-        Returns:
-        """
-        learning_rate = self.schedule.get_learning_rate(
-            self.learning_rate, epoch)
-        self.lrate.value[()] = learning_rate
->>>>>>> 5e2d83d5
+        return updates