# ----------------------------------------------------------------------------
# Copyright 2016 Nervana Systems Inc.
# Licensed under the Apache License, Version 2.0 (the "License");
# you may not use this file except in compliance with the License.
# You may obtain a copy of the License at
#
#      http://www.apache.org/licenses/LICENSE-2.0
#
# Unless required by applicable law or agreed to in writing, software
# distributed under the License is distributed on an "AS IS" BASIS,
# WITHOUT WARRANTIES OR CONDITIONS OF ANY KIND, either express or implied.
# See the License for the specific language governing permissions and
# limitations under the License.
# ----------------------------------------------------------------------------
<<<<<<< HEAD
from ngraph.op_graph.comm_nodes import GPUCudaSendOp, GPUCudaRecvOp, CPUQueueSendOp, \
    CPUQueueRecvOp, CPUQueueGatherSendOp, CPUQueueGatherRecvOp, CPUQueueScatterSendOp, \
    CPUQueueScatterRecvOp, CPUQueueAllReduceOp, CPUQueueBroadcastSendOp, \
    CPUQueueBroadcastRecvOp, GPUCudaGatherSendOp, GPUCudaGatherRecvOp, \
    GPUCudaScatterSendOp, GPUCudaScatterRecvOp, GPUCudaAllReduceOp
=======
from ngraph.op_graph.comm_nodes import \
    CPUMlslSendOp, CPUMlslRecvOp, \
    CPUMlslGatherSendOp, CPUMlslGatherRecvOp, \
    CPUMlslScatterSendOp, CPUMlslScatterRecvOp, \
    CPUMlslAllReduceStartOp, CPUMlslAllReduceWaitOp, \
    CPUMlslBroadcastSendOp, CPUMlslBroadcastRecvOp, \
    GPUQueueSendOp, GPUQueueRecvOp, \
    GPUCudaGatherSendOp, GPUCudaGatherRecvOp, GPUCudaScatterSendOp, \
    GPUCudaScatterRecvOp, GPUCudaAllReduceOp
>>>>>>> 7d9cd88f

from ngraph.op_graph.op_graph import BroadcastOp
from collections import defaultdict


class CommNodePair(object):
    """
    Represents a communication pair (sender, receiver).

    Arguments:
        from_node: The source node.
        to_node: The destination node.
        node_type: The type of node (direct/scatter/gather).
    """

    def __init__(self, from_node, to_node, node_type):

        def get_node_factory(node):
            if node.metadata['device'] == 'gpu':
                return GPUCommNodeFactory()
            elif node.metadata['device'] == 'cpu':
                return CPUCommNodeFactory()
            else:
                raise NotImplementedError("device must be either 'gpu' or 'cpu',"
                                          "currently it's {}".format(node.metadata['device']))

        def get_location(from_node, to_node):
            send_host = from_node.metadata['host_transformer']
            recv_host = to_node.metadata['host_transformer']

            if send_host == recv_host:
                return 'local'
            else:
                return 'remote'

        def get_comm_type(comm_options_send, comm_options_recv):
            for send_comm_type in comm_options_send:
                for recv_comm_type in comm_options_recv:
                    if send_comm_type == recv_comm_type:
                        return send_comm_type
            assert False, "Not compatible!!!"

        self.send_node = None
        self.recv_node = None

        send_node_factory = get_node_factory(from_node)
        recv_node_factory = get_node_factory(to_node)

        location = get_location(from_node, to_node)

        comm_options_send = send_node_factory.send_recv_types(location)
        comm_options_recv = recv_node_factory.send_recv_types(location)

        comm_type = get_comm_type(comm_options_send, comm_options_recv)

        if node_type == 'scatter':
            self.send_node = send_node_factory.build(
                node_type='scatter_send',
                comm_type=comm_type,
                from_node=from_node,
                to_node=to_node)
            self.recv_node = recv_node_factory.build(
                node_type='scatter_recv',
                comm_type=comm_type,
                from_node=from_node,
                to_node=to_node,
                send_node=self.send_node)
        elif node_type == 'gather':
            self.send_node = send_node_factory.build(
                node_type='gather_send',
                comm_type=comm_type,
                from_node=from_node,
                to_node=to_node)
            self.recv_node = recv_node_factory.build(
                node_type='gather_recv',
                comm_type=comm_type,
                from_node=from_node,
                to_node=to_node,
                send_node=self.send_node)
            self.send_node.source_id = self.recv_node.metadata['device_id']
        elif node_type == 'broadcast':
            self.send_node = send_node_factory.build(
                node_type='broadcast_send',
                comm_type=comm_type,
                from_node=from_node,
                to_node=to_node)
            self.recv_node = recv_node_factory.build(
                node_type='broadcast_recv',
                comm_type=comm_type,
                from_node=from_node,
                to_node=to_node,
                send_node=self.send_node)
        elif node_type == 'allreduce':
            self.send_node = None
            # send_node_factory is used here since for allreduce,
            # the hint is gotten from the from_node
            self.recv_node = send_node_factory.build(
                node_type=node_type,
                comm_type=comm_type,
                from_node=from_node)
        elif node_type == 'direct':
            self.send_node = send_node_factory.build(
                node_type='send',
                comm_type=comm_type,
                from_node=from_node,
                to_node=to_node)
            self.recv_node = recv_node_factory.build(
                node_type='recv',
                comm_type=comm_type,
                to_node=to_node,
                send_node=self.send_node)
            self.send_node.metadata['peer_id'] = int(self.recv_node.metadata['device_id'])
            self.recv_node.metadata['peer_id'] = int(self.send_node.metadata['device_id'])

    def get_send_node(self):
        return self.send_node

    def get_recv_node(self):
        return self.recv_node


class CommNodeFactory(object):
    """
    Represents a communication node factory.

    Arguments:
        None
    """

    def __init__(self):
        pass

    def send_recv_types(self):
        pass

    def build(self, node_type, comm_type, from_node=None, to_node=None, send_node=None):
        pass


class GPUCommNodeFactory(CommNodeFactory):
    """
    Represents a GPU communication node factory.

    Arguments:
        None
    """

    def send_recv_types(self, location):
        types = [
            ('remote', 'mpi'),
            ('local', 'cuda')
        ]

        send_recv_types = defaultdict(list)
        for loc, comm_type in types:
            send_recv_types[loc].append(comm_type)

        return send_recv_types[location]

    def build(self, node_type, comm_type, from_node=None, to_node=None, send_node=None):
        if node_type == 'send':
            if comm_type == 'cuda':
                return GPUCudaSendOp(
                    from_node=from_node,
                    to_node=to_node)
        elif node_type == 'recv':
            if comm_type == 'cuda':
                return GPUCudaRecvOp(
                    to_node=to_node,
                    send_node=send_node)
        elif node_type == 'scatter_send':
            if comm_type == 'cuda':
                return GPUCudaScatterSendOp(
                    from_node=from_node,
                    to_node=to_node)
        elif node_type == 'scatter_recv':
            if comm_type == 'cuda':
                return GPUCudaScatterRecvOp(
                    to_node=to_node,
                    send_node=send_node)
        elif node_type == 'gather_send':
            if comm_type == 'cuda':
                return GPUCudaGatherSendOp(
                    from_node=from_node)
        elif node_type == 'gather_recv':
            if comm_type == 'cuda':
                return GPUCudaGatherRecvOp(
                    from_node=from_node,
                    to_node=to_node,
                    send_node=send_node)
        elif node_type == 'allreduce':
            if comm_type == 'cuda':
                return GPUCudaAllReduceOp(
                    input_node=from_node,
                    func=from_node.metadata['reduce_func'])
        else:
            assert False, "Not supported!!!"


class CPUCommNodeFactory(CommNodeFactory):
    """
    Represents a CPU communication node factory.

    Arguments:
        None
    """

    def send_recv_types(self, location):
        types = [
            ('remote', 'mlsl'),
            ('local', 'mlsl')
        ]

        send_recv_types = defaultdict(list)
        for loc, comm_type in types:
            send_recv_types[loc].append(comm_type)

        return send_recv_types[location]

    def build(self, node_type, comm_type, from_node=None, to_node=None, send_node=None):
        if node_type == 'send':
            return CPUMlslSendOp(
                from_node=from_node)
        elif node_type == 'recv':
            return CPUMlslRecvOp(
                to_node=to_node,
                send_node=send_node)
        elif node_type == 'scatter_send':
            return CPUMlslScatterSendOp(
                from_node=from_node,
                to_node=to_node)
        elif node_type == 'scatter_recv':
            return CPUMlslScatterRecvOp(
                to_node=to_node,
                send_node=send_node)
        elif node_type == 'gather_send':
            return CPUMlslGatherSendOp(
                from_node=from_node)
        elif node_type == 'gather_recv':
            return CPUMlslGatherRecvOp(
                from_node=from_node,
                to_node=to_node,
                send_node=send_node)
        elif node_type == 'broadcast_send':
            return CPUMlslBroadcastSendOp(
                from_node=from_node,
                to_node=to_node)
        elif node_type == 'broadcast_recv':
            return CPUMlslBroadcastRecvOp(
                to_node=to_node,
                send_node=send_node)
        elif node_type == 'allreduce':
            start_node = CPUMlslAllReduceStartOp(
                input_node=from_node,
                func=from_node.metadata['reduce_func'])
            wait_node = CPUMlslAllReduceWaitOp(
                input_node=from_node,
                start_node=start_node,
                func=from_node.metadata['reduce_func'])
            return dict(start_node=start_node, wait_node=wait_node)
        else:
            assert False, "Not supported!!!"


def get_comm_pattern(from_node, to_node):
    """
    determine type of communication based on from_node and to_node
    """
    if not from_node or not to_node:
        return None

    if from_node.is_constant is True:
        return None

    if isinstance(from_node, BroadcastOp) and from_node.args[0].is_constant:
        return None

    # todo check 'host_transformer' or consolidate metadata #
    from_node_transformer = from_node.metadata['transformer']
    to_node_transformer = to_node.metadata['transformer']

    if from_node_transformer == to_node_transformer:
        if isinstance(from_node_transformer, (list, tuple)):
            if 'reduce_func' in from_node.metadata and 'reduce_func' not in to_node.metadata:
                return 'allreduce'
            else:
                return None
        else:
            return None

    if isinstance(to_node_transformer, (list, tuple)):
        if to_node.metadata['parallel']:
            # todo check if metadata['device_id'] and 'parallel' co-exists
            if to_node.metadata['parallel'] in from_node.axes:
                from_node.metadata['marker'] = 'scatter'
                return 'scatter'
            else:
                return 'broadcast'
        else:
            return 'broadcast'

    if isinstance(from_node_transformer, (list, tuple)):
        return 'gather'

    if from_node_transformer != to_node_transformer:
        return 'direct'

    return None<|MERGE_RESOLUTION|>--- conflicted
+++ resolved
@@ -12,24 +12,16 @@
 # See the License for the specific language governing permissions and
 # limitations under the License.
 # ----------------------------------------------------------------------------
-<<<<<<< HEAD
-from ngraph.op_graph.comm_nodes import GPUCudaSendOp, GPUCudaRecvOp, CPUQueueSendOp, \
-    CPUQueueRecvOp, CPUQueueGatherSendOp, CPUQueueGatherRecvOp, CPUQueueScatterSendOp, \
-    CPUQueueScatterRecvOp, CPUQueueAllReduceOp, CPUQueueBroadcastSendOp, \
-    CPUQueueBroadcastRecvOp, GPUCudaGatherSendOp, GPUCudaGatherRecvOp, \
-    GPUCudaScatterSendOp, GPUCudaScatterRecvOp, GPUCudaAllReduceOp
-=======
 from ngraph.op_graph.comm_nodes import \
     CPUMlslSendOp, CPUMlslRecvOp, \
     CPUMlslGatherSendOp, CPUMlslGatherRecvOp, \
     CPUMlslScatterSendOp, CPUMlslScatterRecvOp, \
     CPUMlslAllReduceStartOp, CPUMlslAllReduceWaitOp, \
     CPUMlslBroadcastSendOp, CPUMlslBroadcastRecvOp, \
-    GPUQueueSendOp, GPUQueueRecvOp, \
-    GPUCudaGatherSendOp, GPUCudaGatherRecvOp, GPUCudaScatterSendOp, \
-    GPUCudaScatterRecvOp, GPUCudaAllReduceOp
->>>>>>> 7d9cd88f
-
+    GPUCudaSendOp, GPUCudaRecvOp, \
+    GPUCudaGatherSendOp, GPUCudaGatherRecvOp, \
+    GPUCudaScatterSendOp, GPUCudaScatterRecvOp, \
+    GPUCudaAllReduceOp
 from ngraph.op_graph.op_graph import BroadcastOp
 from collections import defaultdict
 
