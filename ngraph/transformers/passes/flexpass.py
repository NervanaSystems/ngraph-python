--- conflicted
+++ resolved
@@ -22,15 +22,9 @@
         # copy flex entry for any op followed by dimshuffle op
         if self.propagate_flex_entry:
             if isinstance(op, DimshuffleOp):
-<<<<<<< HEAD
                 self.transformer.get_op_tensor(op).flex_entry = self.flex_entry
-            self.propagate_flex_entry = False
-        if isinstance(op, ReshapeOp):
-=======
-                op.tensor_description().buffer.flex_entry = self.flex_entry
                 self.propagate_flex_entry = False
         if op.tensor_description():
->>>>>>> 148dbdc7
             self.propagate_flex_entry = True
             self.flex_entry = self.transformer.get_op_tensor(op).flex_entry
 
