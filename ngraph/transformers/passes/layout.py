# ----------------------------------------------------------------------------
# Copyright 2017 Nervana Systems Inc.
# Licensed under the Apache License, Version 2.0 (the "License");
# you may not use this file except in compliance with the License.
# You may obtain a copy of the License at
#
#      http://www.apache.org/licenses/LICENSE-2.0
#
# Unless required by applicable law or agreed to in writing, software
# distributed under the License is distributed on an "AS IS" BASIS,
# WITHOUT WARRANTIES OR CONDITIONS OF ANY KIND, either express or implied.
# See the License for the specific language governing permissions and
# limitations under the License.
# ----------------------------------------------------------------------------
import abc

from future.utils import with_metaclass

from ngraph.transformers.passes.passes import PeepholeGraphPass, GraphPass
from ngraph.util.generics import generic_method
<<<<<<< HEAD
from ngraph.op_graph.op_graph import Op, ContiguousOp, TensorValueOp, OneHotOp, ReductionOp, \
    SequentialOp, ReorderAxes, Flatten, TensorSliceOp, TensorSizeOp
from ngraph.op_graph.convolution import ConvolutionOp, update_conv, bprop_conv, \
    DeconvolutionOp, DeconvDerivOp
from ngraph.op_graph.lookuptable import LookupTableOp, update_lut, bprop_lut
from ngraph.op_graph.pooling import PoolingOp, BpropPoolOp
from ngraph.transformers.cpu.relu import ReluOp, BpropReluOp
from ngraph.transformers.cpu.batchnorm import BatchnormOp, BpropBatchnormOp 
from ngraph.op_graph.ctc import CTCOp
from ngraph.op_graph.comm_nodes import GPUQueueSendOp, GPUCudaScatterSendOp, \
    GPUCudaGatherSendOp, GPUCudaAllReduceOp, CPUQueueSendOp, CPUQueueScatterSendOp, \
    CPUQueueGatherSendOp, CPUQueueAllReduceOp
=======
from ngraph.op_graph.op_graph import Op, ContiguousOp, TensorValueOp
>>>>>>> ca5ea974


class LayoutAssignment(with_metaclass(abc.ABCMeta, object)):
    """
    Base class for device specific layout. Defines how a tensor with an arbitrary
    number of axes is stored in device memory. Individual transformers must sub-class
    this with their own layout specifications.

    This corresponds to an assignment value in a weighted constraint satisfaction problem (WCSP).
    A collection of these makes up the domain for a variable.
    """
    def __init__(self):
        pass

    @abc.abstractmethod
    def __str__(self):
        pass


class BinaryLayoutConstraint(with_metaclass(abc.ABCMeta, object)):
    """
    Base class for device specific binary layout constraint. Each device may impose constraints
    between the output layout of an argument and the layout of the op it feeds. This may vary
    based on the op and the available device implementations of that op.

    This corresponds to a binary soft weighted constraint in a WCSP.
    """
    def __init__(self):
        pass

    @abc.abstractmethod
    def get_cost(self, arg_layout, op_layout):
        """
        If no layout transform is needed, this should return 0. Otherwise it returns a cost
        value for the layout transform required.
        """
        pass

    @abc.abstractmethod
    def get_layout_transform(self, arg_layout, op_layout, arg):
        """
        If no layout transform is needed, this should return None. Otherwise it returns an op
        which can replace the arg in the graph to satisfy the layout constraint. An example
        would be a device specific dimshuffle of the arg.
        """
        pass


class UnaryLayoutConstraint(with_metaclass(abc.ABCMeta, object)):
    """
    Base class for device specific unary layout constraint. This kind of constraint can be
    used to impose a cost function on an individual op's layout.

    This corresponds to a unary soft weighted constraint in a WCSP.
    """
    def __init__(self):
        pass

    @abc.abstractmethod
    def get_cost(self, op_layout):
        """
        Returns a cost for using this layout for the given op.
        """
        pass


class PruneContiguousPass(PeepholeGraphPass):
    """
    Temporary pass to remove contiguous ops from the graph before doing layout since
    layout removes the need for user-inserted contiguous ops.
    TODO: stop inserting contiguous ops? Need to handle other transformer reqs though
    """
    @generic_method(dispatch_base_type=Op)
    def visit(self, op, *args):
        pass

    @visit.on_type(ContiguousOp)
    def visit(self, op, x):
        self.replace_op(op, x)


class GenerateLayoutDomains(PeepholeGraphPass):
    """
    This pass generates possible layouts (domain) for each op in the graph
    """
    def __init__(self, transformer, **kwargs):
        super(GenerateLayoutDomains, self).__init__(**kwargs)
        self.transformer = transformer
        self.domains = dict()

    @generic_method(dispatch_base_type=Op)
    def visit(self, op, *args):
        if op.is_device_op:
            self.domains[op] = self.transformer.get_layouts(op)
        elif isinstance(op, TensorValueOp) and op.tensor not in self.domains:
            # Tensor value ops share layout with underlying assignable tensor op
            op = op.tensor
            self.domains[op] = self.transformer.get_layouts(op)


class GenerateLayoutConstraints(PeepholeGraphPass):
    """
    This pass generates unary and binary constraints for each op, which act as a cost function
    that maps from a layout choice to a cost. Binary constraints are generated for (op, arg) pairs
    when visiting the op.
    """
    def __init__(self, transformer, **kwargs):
        super(GenerateLayoutConstraints, self).__init__(**kwargs)
        self.transformer = transformer
        self.unary_constraints = dict()
        self.binary_constraints = dict()
        self.users = dict()

    @generic_method(dispatch_base_type=Op)
    def visit(self, op, *op_args):
        if op.is_device_op:
            # Generate unary constraint by getting the cost function for this op
            self.unary_constraints[op] = self.transformer.get_layout_cost_function(op)

            # Find all args that are device ops and generate binary constraints
            # Binary constraints map each op to a list of tuples storing (argument, constraint)
            self.binary_constraints[op] = []
            for arg in op_args:
                arg_op = self.get_device_op(arg)
                if arg_op:
                    self.binary_constraints[op].append(
                        (arg_op, self.transformer.get_layout_change_cost_function(op, arg)))

                    # Add this op to the arg's users to construct digraph
                    if arg_op not in self.users:
                        self.users[arg_op] = [op]
                    else:
                        self.users[arg_op].append(op)
        elif isinstance(op, TensorValueOp):
            self.unary_constraints[op.tensor] = \
                self.transformer.get_layout_cost_function(op.tensor)
            self.binary_constraints[op.tensor] = []


class AssignLayouts(GraphPass):
    """
    Computes an upper bound for layout cost by using default layouts for every op, then
    attempts to minimize the WCSP until termination criteria are met. Minimization is a TODO
    and needs to be implemented as one or more heuristics since branch-and-bound min cost
    search has exponential running time.
    """
    def __init__(self, domain_pass, constraint_pass, **kwargs):
        super(AssignLayouts, self).__init__(**kwargs)
        self.domain_pass = domain_pass
        self.constraint_pass = constraint_pass

        self.domains = None
        self.unary_constraints = None
        self.binary_constraints = None
        self.users = None

    def compute_default_cost(self):
        cost = 0.0
        assignment = dict()

        for op in self.domains:
            # Default layout is the first in the domain
            op_layout = self.domains[op][0]
            assignment[op] = op_layout
            cost += self.unary_constraints[op].get_cost(op_layout)

            # Get all argument default layouts and any transition costs
            for arg_op, constraint in self.binary_constraints[op]:
                arg_layout = self.domains[arg_op][0]
                cost += constraint.get_cost(arg_layout, op_layout)

        return (assignment, cost)

    def compute_op_assignment_cost(self, op, layout, assignment):
        cost = self.unary_constraints[op].get_cost(layout)

        # Compute costs for constraints to each of this op's arguments
        for arg_op, constraint in self.binary_constraints[op]:
            if arg_op in assignment and assignment[arg_op]:
                cost = cost + constraint.get_cost(layout, assignment[arg_op])

        # Compute costs for any ops which use this op as an argument
        if op in self.users:
            for user in self.users[op]:
                if user in assignment and assignment[user]:
                    # Find constraint matching this pair (user, op)
                    for arg_op, constraint in self.binary_constraints[user]:
                        if arg_op is op:
                            cost = cost + constraint.get_cost(assignment[user], layout)
                            break

        return cost

    def branch_and_bound(self, cur_assignment, unassigned, cost, min_assignment, upper_bound):
        """
        Uses depth first branch and bound to find the minimum cost layout assignment.
        This is not useful in most cases, because it is O(d^n) where d is domain size (layouts
        per op) and n is number of nodes. Even for a small model like MNIST MLP it takes hours.
        """
        # If all ops are assigned, this is the new minimum cost assignment
        if not unassigned:
            return (cur_assignment.copy(), cost)

        # Choose an op to assign and remove from unassigned set
        new_unassigned = set(unassigned)
        op = new_unassigned.pop()

        # Iterate over layout domain of the op
        for layout in self.domains[op]:
            assignment_cost = self.compute_op_assignment_cost(op, layout, cur_assignment)

            # Prune sub-tree if cost is more than bound
            if (cost + assignment_cost) < upper_bound:
                # Continue searching with this assignment
                cur_assignment[op] = layout
                min_assignment, upper_bound = self.branch_and_bound(cur_assignment,
                                                                    new_unassigned,
                                                                    cost + assignment_cost,
                                                                    min_assignment,
                                                                    upper_bound)

        # Remove assignment for this op to step up in search tree
        cur_assignment[op] = None

        return (min_assignment, upper_bound)

    def minimize_cost(self, min_assignment, upper_bound):
        """
        Run depth first branch and bound search for minimum cost layout assignment,
        initially bounded by default layout cost
        """
        cur_assignment = dict()
        unassigned = set(self.domains.keys())

        return self.branch_and_bound(cur_assignment, unassigned, 0, min_assignment, upper_bound)

    def do_pass(self, ops, **kwargs):
        # Initialize data needed for layout optimization
        self.domains = self.domain_pass.domains
        self.unary_constraints = self.constraint_pass.unary_constraints
        self.binary_constraints = self.constraint_pass.binary_constraints
        self.users = self.constraint_pass.users

        # Use default layouts to compute upper bound for cost
        # TODO: implement heuristic optimizer(s)
        self.min_assignment, upper_bound = self.compute_default_cost()

        # Assign layouts to each tensor
        for op in self.min_assignment:
            self.min_assignment[op].set_shape_strides()
            op.metadata["layout"] = self.min_assignment[op]


class AddLayoutConversions(PeepholeGraphPass):
    """
    Inserts layout conversions into the graph as needed based on assigned layouts
    Each binary constraint is responsible for checking if a conversion is needed given a layout
    assignment for the op and a layout assignment for the arg. If a conversion is needed
    the constraint implementation will generate it.
    """
    def __init__(self, assign_pass, **kwargs):
        super(AddLayoutConversions, self).__init__(**kwargs)
        self.assign_pass = assign_pass
        self.binary_constraints = None
        self.visited = set()

    def do_pass(self, ops, **kwargs):
        self.binary_constraints = self.assign_pass.binary_constraints
<<<<<<< HEAD
        super(AddLayoutConversions, self).do_pass(ops, transformer)

    @generic_method(dispatch_base_type=Op)
    def op_from_args(self, op, args):
        """
        This generic method creates a new op given an original op and new args. The purpose here
        is to replace args for an op with layout conversions as needed but keep the op the same
        otherwise.
        """
        op_type = type(op)
        new_op = op_type(*args)
        return new_op

    # We cannot create new ops with new layouts for GPUCudaScatterSendOp and GPUCudaGatherSendOp.
    # The information available at this point is not sufficient to create them (issue #1410).
    @op_from_args.on_type(GPUQueueSendOp)
    def op_from_args(self, op, args):
        op._Op__args = args
        return op

    @op_from_args.on_type(GPUCudaScatterSendOp)
    def op_from_args(self, op, args):
        op._Op__args = args
        return op

    @op_from_args.on_type(GPUCudaGatherSendOp)
    def op_from_args(self, op, args):
        op._Op__args = args
        return op

    @op_from_args.on_type(GPUCudaAllReduceOp)
    def op_from_args(self, op, args):
        op._Op__args = args
        return op

    @op_from_args.on_type(CPUQueueSendOp)
    def op_from_args(self, op, args):
        op._Op__args = args
        return op

    @op_from_args.on_type(CPUQueueScatterSendOp)
    def op_from_args(self, op, args):
        op._Op__args = args
        return op

    @op_from_args.on_type(CPUQueueGatherSendOp)
    def op_from_args(self, op, args):
        op._Op__args = args
        return op

    @op_from_args.on_type(CPUQueueAllReduceOp)
    def op_from_args(self, op, args):
        op._Op__args = args
        return op

    @op_from_args.on_type(OneHotOp)
    def op_from_args(self, op, args):
        return OneHotOp(*args, axis=op.axis)

    @op_from_args.on_type(ReductionOp)
    def op_from_args(self, op, args):
        op_type = type(op)
        new_op = op_type(*args, reduction_axes=op.reduction_axes)
        return new_op

    @op_from_args.on_type(CTCOp)
    def op_from_args(self, op, args):
        return CTCOp(*args, axes=op.axes)

    @op_from_args.on_type(ConvolutionOp)
    def op_from_args(self, op, args):
        return ConvolutionOp(op.conv_params, *args, axes=op.axes)

    @op_from_args.on_type(bprop_conv)
    def op_from_args(self, op, args):
        return bprop_conv(args[0], op.fprop.args[0], args[1], op.fprop)

    @op_from_args.on_type(update_conv)
    def op_from_args(self, op, args):
        return update_conv(args[0], args[1], op.fprop.args[1], op.fprop)

    @op_from_args.on_type(DeconvolutionOp)
    def op_from_args(self, op, args):
        return DeconvolutionOp(op.conv_params, *args, axes=op.axes)

    @op_from_args.on_type(DeconvDerivOp)
    def op_from_args(self, op, args):
        return DeconvDerivOp(args[0], op.fprop.args[0], args[1], op.fprop)

    @op_from_args.on_type(PoolingOp)
    def op_from_args(self, op, args):
        return PoolingOp(op.pool_params, args[0], axes=op.axes)

    @op_from_args.on_type(BpropPoolOp)
    def op_from_args(self, op, args):
        return BpropPoolOp(args[0], op.fprop.args[0], op.fprop)

    @op_from_args.on_type(LookupTableOp)
    def op_from_args(self, op, args):
        return LookupTableOp(args[0], args[1], op.axes, op.update, op.pad_idx)

    @op_from_args.on_type(update_lut)
    def op_from_args(self, op, args):
        return update_lut(args[0], op.fprop.args[0], args[1], op.fprop)

    @op_from_args.on_type(bprop_lut)
    def op_from_args(self, op, args):
        return bprop_lut(args[0], args[1], op.fprop.args[1], op.fprop)

    @op_from_args.on_type(ReluOp)
    def op_from_args(self, op, args):
        return ReluOp(args[0], op.slope)

    @op_from_args.on_type(BpropReluOp)
    def op_from_args(self, op, args):
        return BpropReluOp(args[0], args[1], op.fprop)

    @op_from_args.on_type(BatchnormOp)
    def op_from_args(self, op, args):
        return BatchnormOp(args[0], args[1], args[2], args[3], args[4], args[5])
    
    @op_from_args.on_type(BpropBatchnormOp)
    def op_from_args(self, op, args):
        return BpropBatchnormOp(args[0], args[1], op.fprop)

    @op_from_args.on_type(ReorderAxes)
    def op_from_args(self, op, args):
        return ReorderAxes(args[0], axes=op.axes)

    @op_from_args.on_type(Flatten)
    def op_from_args(self, op, args):
        return Flatten(args[0], axes=op.axes)

    @op_from_args.on_type(TensorSliceOp)
    def op_from_args(self, op, args):
        return TensorSliceOp(args[0], op.slices, op.axes)

    @op_from_args.on_type(TensorSizeOp)
    def op_from_args(self, op, args):
        return TensorSizeOp(args[0], op.reduction_axes)
=======
        super(AddLayoutConversions, self).do_pass(ops=ops, **kwargs)
>>>>>>> ca5ea974

    def visit(self, op, *args):
        """
        This pass visits every op with a layout assigned and checks the args against constraints
        to determine whether a layout conversion is needed between the arg and the op. If a
        conversion is needed, it is generated by the constraint and the op is replaced by a new
        op whose args are the converted args.
        """
        if op not in self.visited:
            if isinstance(op, TensorValueOp):
                op.metadata["layout"] = op.tensor.metadata["layout"]
                self.visited.add(op)
            elif "layout" in op.metadata and "nolayout" not in op.metadata:
                self.visited.add(op)
                new_args = []
                for arg in args:
                    b_constraint = None
                    dev_op = self.get_device_op(arg)
                    orig_arg_op = None
                    if dev_op is None:
                        new_args.append(arg)
                        continue

                    # Find matching constraint
                    for arg_op, constraint in self.binary_constraints[op]:
                        if arg_op.forwarded is dev_op and constraint.arg is arg:
                            b_constraint = constraint
                            orig_arg_op = arg_op
                            break

                    # Get layout conversion ops for this arg
                    if b_constraint is not None:
                        new_arg = b_constraint.get_layout_transform(orig_arg_op.metadata["layout"],
                                                                    op.metadata["layout"],
                                                                    arg)
                        new_args.append(new_arg)
                        if new_arg is not arg:
                            self.visited.add(new_arg)
                    else:
                        new_args.append(arg)

                # Replace op if any inputs need to be transformed
                if any(a is not b for a, b in zip(new_args, list(op.args))):
                    new_op = op.copy_with_new_args(new_args)
                    new_op.metadata["layout"] = op.metadata["layout"]
                    self.replace_op(op, new_op)
                    self.visited.add(new_op)
                    self.binary_constraints[new_op] = self.binary_constraints[op]<|MERGE_RESOLUTION|>--- conflicted
+++ resolved
@@ -18,22 +18,7 @@
 
 from ngraph.transformers.passes.passes import PeepholeGraphPass, GraphPass
 from ngraph.util.generics import generic_method
-<<<<<<< HEAD
-from ngraph.op_graph.op_graph import Op, ContiguousOp, TensorValueOp, OneHotOp, ReductionOp, \
-    SequentialOp, ReorderAxes, Flatten, TensorSliceOp, TensorSizeOp
-from ngraph.op_graph.convolution import ConvolutionOp, update_conv, bprop_conv, \
-    DeconvolutionOp, DeconvDerivOp
-from ngraph.op_graph.lookuptable import LookupTableOp, update_lut, bprop_lut
-from ngraph.op_graph.pooling import PoolingOp, BpropPoolOp
-from ngraph.transformers.cpu.relu import ReluOp, BpropReluOp
-from ngraph.transformers.cpu.batchnorm import BatchnormOp, BpropBatchnormOp 
-from ngraph.op_graph.ctc import CTCOp
-from ngraph.op_graph.comm_nodes import GPUQueueSendOp, GPUCudaScatterSendOp, \
-    GPUCudaGatherSendOp, GPUCudaAllReduceOp, CPUQueueSendOp, CPUQueueScatterSendOp, \
-    CPUQueueGatherSendOp, CPUQueueAllReduceOp
-=======
 from ngraph.op_graph.op_graph import Op, ContiguousOp, TensorValueOp
->>>>>>> ca5ea974
 
 
 class LayoutAssignment(with_metaclass(abc.ABCMeta, object)):
@@ -302,150 +287,7 @@
 
     def do_pass(self, ops, **kwargs):
         self.binary_constraints = self.assign_pass.binary_constraints
-<<<<<<< HEAD
-        super(AddLayoutConversions, self).do_pass(ops, transformer)
-
-    @generic_method(dispatch_base_type=Op)
-    def op_from_args(self, op, args):
-        """
-        This generic method creates a new op given an original op and new args. The purpose here
-        is to replace args for an op with layout conversions as needed but keep the op the same
-        otherwise.
-        """
-        op_type = type(op)
-        new_op = op_type(*args)
-        return new_op
-
-    # We cannot create new ops with new layouts for GPUCudaScatterSendOp and GPUCudaGatherSendOp.
-    # The information available at this point is not sufficient to create them (issue #1410).
-    @op_from_args.on_type(GPUQueueSendOp)
-    def op_from_args(self, op, args):
-        op._Op__args = args
-        return op
-
-    @op_from_args.on_type(GPUCudaScatterSendOp)
-    def op_from_args(self, op, args):
-        op._Op__args = args
-        return op
-
-    @op_from_args.on_type(GPUCudaGatherSendOp)
-    def op_from_args(self, op, args):
-        op._Op__args = args
-        return op
-
-    @op_from_args.on_type(GPUCudaAllReduceOp)
-    def op_from_args(self, op, args):
-        op._Op__args = args
-        return op
-
-    @op_from_args.on_type(CPUQueueSendOp)
-    def op_from_args(self, op, args):
-        op._Op__args = args
-        return op
-
-    @op_from_args.on_type(CPUQueueScatterSendOp)
-    def op_from_args(self, op, args):
-        op._Op__args = args
-        return op
-
-    @op_from_args.on_type(CPUQueueGatherSendOp)
-    def op_from_args(self, op, args):
-        op._Op__args = args
-        return op
-
-    @op_from_args.on_type(CPUQueueAllReduceOp)
-    def op_from_args(self, op, args):
-        op._Op__args = args
-        return op
-
-    @op_from_args.on_type(OneHotOp)
-    def op_from_args(self, op, args):
-        return OneHotOp(*args, axis=op.axis)
-
-    @op_from_args.on_type(ReductionOp)
-    def op_from_args(self, op, args):
-        op_type = type(op)
-        new_op = op_type(*args, reduction_axes=op.reduction_axes)
-        return new_op
-
-    @op_from_args.on_type(CTCOp)
-    def op_from_args(self, op, args):
-        return CTCOp(*args, axes=op.axes)
-
-    @op_from_args.on_type(ConvolutionOp)
-    def op_from_args(self, op, args):
-        return ConvolutionOp(op.conv_params, *args, axes=op.axes)
-
-    @op_from_args.on_type(bprop_conv)
-    def op_from_args(self, op, args):
-        return bprop_conv(args[0], op.fprop.args[0], args[1], op.fprop)
-
-    @op_from_args.on_type(update_conv)
-    def op_from_args(self, op, args):
-        return update_conv(args[0], args[1], op.fprop.args[1], op.fprop)
-
-    @op_from_args.on_type(DeconvolutionOp)
-    def op_from_args(self, op, args):
-        return DeconvolutionOp(op.conv_params, *args, axes=op.axes)
-
-    @op_from_args.on_type(DeconvDerivOp)
-    def op_from_args(self, op, args):
-        return DeconvDerivOp(args[0], op.fprop.args[0], args[1], op.fprop)
-
-    @op_from_args.on_type(PoolingOp)
-    def op_from_args(self, op, args):
-        return PoolingOp(op.pool_params, args[0], axes=op.axes)
-
-    @op_from_args.on_type(BpropPoolOp)
-    def op_from_args(self, op, args):
-        return BpropPoolOp(args[0], op.fprop.args[0], op.fprop)
-
-    @op_from_args.on_type(LookupTableOp)
-    def op_from_args(self, op, args):
-        return LookupTableOp(args[0], args[1], op.axes, op.update, op.pad_idx)
-
-    @op_from_args.on_type(update_lut)
-    def op_from_args(self, op, args):
-        return update_lut(args[0], op.fprop.args[0], args[1], op.fprop)
-
-    @op_from_args.on_type(bprop_lut)
-    def op_from_args(self, op, args):
-        return bprop_lut(args[0], args[1], op.fprop.args[1], op.fprop)
-
-    @op_from_args.on_type(ReluOp)
-    def op_from_args(self, op, args):
-        return ReluOp(args[0], op.slope)
-
-    @op_from_args.on_type(BpropReluOp)
-    def op_from_args(self, op, args):
-        return BpropReluOp(args[0], args[1], op.fprop)
-
-    @op_from_args.on_type(BatchnormOp)
-    def op_from_args(self, op, args):
-        return BatchnormOp(args[0], args[1], args[2], args[3], args[4], args[5])
-    
-    @op_from_args.on_type(BpropBatchnormOp)
-    def op_from_args(self, op, args):
-        return BpropBatchnormOp(args[0], args[1], op.fprop)
-
-    @op_from_args.on_type(ReorderAxes)
-    def op_from_args(self, op, args):
-        return ReorderAxes(args[0], axes=op.axes)
-
-    @op_from_args.on_type(Flatten)
-    def op_from_args(self, op, args):
-        return Flatten(args[0], axes=op.axes)
-
-    @op_from_args.on_type(TensorSliceOp)
-    def op_from_args(self, op, args):
-        return TensorSliceOp(args[0], op.slices, op.axes)
-
-    @op_from_args.on_type(TensorSizeOp)
-    def op_from_args(self, op, args):
-        return TensorSizeOp(args[0], op.reduction_axes)
-=======
         super(AddLayoutConversions, self).do_pass(ops=ops, **kwargs)
->>>>>>> ca5ea974
 
     def visit(self, op, *args):
         """
