# ----------------------------------------------------------------------------
# Copyright 2016 Nervana Systems Inc.
# Licensed under the Apache License, Version 2.0 (the "License");
# you may not use this file except in compliance with the License.
# You may obtain a copy of the License at
#
#      http://www.apache.org/licenses/LICENSE-2.0
#
# Unless required by applicable law or agreed to in writing, software
# distributed under the License is distributed on an "AS IS" BASIS,
# WITHOUT WARRANTIES OR CONDITIONS OF ANY KIND, either express or implied.
# See the License for the specific language governing permissions and
# ----------------------------------------------------------------------------
from ngraph.op_graph.op_graph import UnaryElementWiseOp, ElementWiseOp


class ReluOp(UnaryElementWiseOp):
    _index = 0

    def __init__(self, inputs, slope, *args, **kwargs):
        super(ReluOp, self).__init__(inputs, *args, **kwargs)
        self.slope = slope
        self.index = ReluOp._index
        ReluOp._index += 1

    def generate_adjoints(self, adjoints, delta, inputs):
        bprop_relu_op = BpropReluOp(delta, inputs, self, self.args[0])
        bprop_relu_op.add_control_dep(self)
        inputs.generate_add_delta(adjoints, bprop_relu_op)


<<<<<<< HEAD
class BpropReluOp(ElementWiseOp):

    def __init__(self, delta, inputs, fprop, **kwargs):
        super(BpropReluOp, self).__init__(args=(delta, inputs), axes=delta.axes, **kwargs)
        self.fprop = fprop
=======
class ReluDerivOp(ElementWiseOp):
    """
    Maintains index and conv_params through forwarding of the original relu.

    Arguments:
        fprop: The original relu.
    """
    def __init__(self, delta, fprop, inputs):
        super(ReluDerivOp, self).__init__(args=(delta, inputs), axes=delta.axes)
        self.fprop = fprop

    @property
    def index(self):
        """

        Returns:
            The slice index of the relu.
        """
        return self.fprop.forwarded.index


class BpropReluOp(ReluDerivOp):

    def __init__(self, delta, inputs, fprop, **kwargs):
        super(BpropReluOp, self).__init__(delta, fprop, inputs)
        self.inputs = inputs
>>>>>>> e80b4f19
<|MERGE_RESOLUTION|>--- conflicted
+++ resolved
@@ -15,51 +15,23 @@
 
 
 class ReluOp(UnaryElementWiseOp):
-    _index = 0
 
-    def __init__(self, inputs, slope, *args, **kwargs):
-        super(ReluOp, self).__init__(inputs, *args, **kwargs)
+    def __init__(self, inputs, slope, **kwargs):
+        super(ReluOp, self).__init__(inputs, **kwargs)
         self.slope = slope
-        self.index = ReluOp._index
-        ReluOp._index += 1
 
     def generate_adjoints(self, adjoints, delta, inputs):
-        bprop_relu_op = BpropReluOp(delta, inputs, self, self.args[0])
-        bprop_relu_op.add_control_dep(self)
+        bprop_relu_op = BpropReluOp(delta, inputs, self)
         inputs.generate_add_delta(adjoints, bprop_relu_op)
 
 
-<<<<<<< HEAD
 class BpropReluOp(ElementWiseOp):
-
-    def __init__(self, delta, inputs, fprop, **kwargs):
-        super(BpropReluOp, self).__init__(args=(delta, inputs), axes=delta.axes, **kwargs)
-        self.fprop = fprop
-=======
-class ReluDerivOp(ElementWiseOp):
     """
     Maintains index and conv_params through forwarding of the original relu.
 
     Arguments:
         fprop: The original relu.
     """
-    def __init__(self, delta, fprop, inputs):
-        super(ReluDerivOp, self).__init__(args=(delta, inputs), axes=delta.axes)
-        self.fprop = fprop
-
-    @property
-    def index(self):
-        """
-
-        Returns:
-            The slice index of the relu.
-        """
-        return self.fprop.forwarded.index
-
-
-class BpropReluOp(ReluDerivOp):
-
     def __init__(self, delta, inputs, fprop, **kwargs):
-        super(BpropReluOp, self).__init__(delta, fprop, inputs)
-        self.inputs = inputs
->>>>>>> e80b4f19
+        super(BpropReluOp, self).__init__(args=(delta, fprop, inputs), axes=delta.axes, **kwargs)
+        self.fprop = fprop