# Copyright 2014-2016 Nervana Systems Inc. All rights reserved.
#
# Licensed under the Apache License, Version 2.0 (the "License");
# you may not use this file except in compliance with the License.
# You may obtain a copy of the License at
#
#    http://www.apache.org/licenses/LICENSE-2.0
#
# Unless required by applicable law or agreed to in writing, software
# distributed under the License is distributed on an "AS IS" BASIS,
# WITHOUT WARRANTIES OR CONDITIONS OF ANY KIND, either express or implied.
# See the License for the specific language governing permissions and
# limitations under the License.
from __future__ import print_function
<<<<<<< HEAD
=======
from __future__ import division
>>>>>>> 8eef2232
from builtins import str
import re
import os.path
import subprocess
import pycuda.driver as drv
from pycuda.tools import context_dependent_memoize

from ngraph.transformers.gpu.util import get_cache_dir

# helpful for kernel development
debug = 0
flex_verbose = False

base_dir  = os.path.dirname(__file__)
maxas_dir = os.path.join(base_dir, "maxas")
sass_dir  = os.path.join(base_dir, "sass")

ptx_dir   = get_cache_dir(['kernels', 'ptx'])
pre_dir   = get_cache_dir(['kernels', 'pre'])
cubin_dir = get_cache_dir(['kernels', 'cubin'])
dump_dir  = get_cache_dir(['kernels', 'dump'])

kernels = {
    # Direct conv
    "sconv_direct_fprop_128x128": {"threads": 256, "sass": "sconv_xprop_X128_N128", "params": "fprop",  "share": "128*8*2 + 128*8*2 + 10", "args": {"prop": "f"}},
    "sconv_direct_bprop_128x128": {"threads": 256, "sass": "sconv_xprop_X128_N128", "params": "bprop",  "share": "128*8*2 + 128*8*2 + 10", "args": {"prop": "b"}},
    "hconv_direct_fprop_128x128": {"threads": 256, "sass": "hconv_xprop_X128_N128", "params": "fprop",  "share": "128*8*2 + 128*8*2 + 10", "args": {"prop": "f"}},
    "hconv_direct_bprop_128x128": {"threads": 256, "sass": "hconv_xprop_X128_N128", "params": "bprop",  "share": "128*8*2 + 128*8*2 + 10", "args": {"prop": "b"}},

    "sconv_direct_fprop_64x128":  {"threads": 128, "sass": "sconv_xprop_X64_N128",  "params": "fprop",  "share": " 64*8*2 + 128*8*2 + 10", "args": {"prop": "f"}},
    "sconv_direct_bprop_64x128":  {"threads": 128, "sass": "sconv_xprop_X64_N128",  "params": "bprop",  "share": " 64*8*2 + 128*8*2 + 10", "args": {"prop": "b"}},
    "hconv_direct_fprop_64x128":  {"threads": 128, "sass": "hconv_xprop_X64_N128",  "params": "fprop",  "share": " 64*8*2 + 128*8*2 + 10", "args": {"prop": "f"}},
    "hconv_direct_bprop_64x128":  {"threads": 128, "sass": "hconv_xprop_X64_N128",  "params": "bprop",  "share": " 64*8*2 + 128*8*2 + 10", "args": {"prop": "b"}},

    "sconv_direct_fprop_32x128":  {"threads":  64, "sass": "sconv_xprop_X32_N128",  "params": "fprop",  "share": " 32*8*2 + 128*8*2 + 10", "args": {"prop": "f"}},
    "sconv_direct_bprop_32x128":  {"threads":  64, "sass": "sconv_xprop_X32_N128",  "params": "bprop",  "share": " 32*8*2 + 128*8*2 + 10", "args": {"prop": "b"}},
    "hconv_direct_fprop_32x128":  {"threads":  64, "sass": "hconv_xprop_X32_N128",  "params": "fprop",  "share": " 32*8*2 + 128*8*2 + 10", "args": {"prop": "f"}},
    "hconv_direct_bprop_32x128":  {"threads":  64, "sass": "hconv_xprop_X32_N128",  "params": "bprop",  "share": " 32*8*2 + 128*8*2 + 10", "args": {"prop": "b"}},

    "sconv_direct_fprop_128x64":  {"threads": 128, "sass": "sconv_xprop_X128_N64",  "params": "fprop",  "share": "128*8*2 +  64*8*2 + 10", "args": {"prop": "f"}},
    "sconv_direct_bprop_128x64":  {"threads": 128, "sass": "sconv_xprop_X128_N64",  "params": "bprop",  "share": "128*8*2 +  64*8*2 + 10", "args": {"prop": "b"}},
    "hconv_direct_fprop_128x64":  {"threads": 128, "sass": "hconv_xprop_X128_N64",  "params": "fprop",  "share": "128*8*2 +  64*8*2 + 10", "args": {"prop": "f"}},
    "hconv_direct_bprop_128x64":  {"threads": 128, "sass": "hconv_xprop_X128_N64",  "params": "bprop",  "share": "128*8*2 +  64*8*2 + 10", "args": {"prop": "b"}},

    "sconv_direct_fprop_64x64":   {"threads":  64, "sass": "sconv_xprop_X64_N64",   "params": "fprop",  "share": " 64*8*2 +  64*8*2 + 10", "args": {"prop": "f"}},
    "sconv_direct_bprop_64x64":   {"threads":  64, "sass": "sconv_xprop_X64_N64",   "params": "bprop",  "share": " 64*8*2 +  64*8*2 + 10", "args": {"prop": "b"}},
    "hconv_direct_fprop_64x64":   {"threads":  64, "sass": "hconv_xprop_X64_N64",   "params": "fprop",  "share": " 64*8*2 +  64*8*2 + 10", "args": {"prop": "f"}},
    "hconv_direct_bprop_64x64":   {"threads":  64, "sass": "hconv_xprop_X64_N64",   "params": "bprop",  "share": " 64*8*2 +  64*8*2 + 10", "args": {"prop": "b"}},

    "sconv_direct_fprop_64x32":   {"threads": 128, "sass": "xconv_direct_xprop_64x32",  "params": "fprop2", "share": "(32 + 64)*32*2 + 4", "args": {"type":"s","prop":"f"}},
    "sconv_direct_bprop_64x32":   {"threads": 128, "sass": "xconv_direct_xprop_64x32",  "params": "bprop2", "share": "(32 + 64)*32*2 + 4", "args": {"type":"s","prop":"b"}},
    "hconv_direct_fprop_64x32":   {"threads": 128, "sass": "xconv_direct_xprop_64x32",  "params": "fprop2", "share": "(32 + 64)*32*2 + 4", "args": {"type":"h","prop":"f"}},
    "hconv_direct_bprop_64x32":   {"threads": 128, "sass": "xconv_direct_xprop_64x32",  "params": "bprop2", "share": "(32 + 64)*32*2 + 4", "args": {"type":"h","prop":"b"}},
    "sconv_direct_updat_64x32":   {"threads": 128, "sass": "xconv_direct_updat_64x32",  "params": "updat2", "share": "(32 + 64)*33*2 + 8", "args": {"type": "s",}},
    "hconv_direct_updat_64x32":   {"threads": 128, "sass": "xconv_direct_updat_64x32",  "params": "updat2", "share": "(32 + 64)*33*2 + 8", "args": {"type": "h",}},

    # Winograd conv
    "sconv_winograd_2x2_3x3_32x32":   {"threads": 256, "sass": "xconv_winograd_2x2_3x3_32x32",   "params": "fpropw", "share": "512*4*4", "args": {"type": "s"}},
    "hconv_winograd_2x2_3x3_32x32":   {"threads": 256, "sass": "xconv_winograd_2x2_3x3_32x32",   "params": "fpropw", "share": "512*4*4", "args": {"type": "h"}},
    "sconv_winograd_3x3_2x2_32x32":   {"threads": 256, "sass": "xconv_winograd_3x3_2x2_32x32",   "params": "updatw", "share": "(512*4 + 32)*4 + 8", "args": {"type": "s"}},
    "hconv_winograd_3x3_2x2_32x32":   {"threads": 256, "sass": "xconv_winograd_3x3_2x2_32x32",   "params": "updatw", "share": "(512*4 + 32)*4 + 8", "args": {"type": "h"}},

    "sconv_winograd_4x4_3x3_32x32":   {"threads": 640, "sass": "xconv_winograd_4x4_3x3_32x32",   "params": "fpropw4",  "share": "32*36*2*4 + 64 + 8", "args": {"type": "s"}},
    "hconv_winograd_4x4_3x3_32x32":   {"threads": 640, "sass": "xconv_winograd_4x4_3x3_32x32",   "params": "fpropw4",  "share": "32*36*2*4 + 64 + 8", "args": {"type": "h"}},
    "sconv_winograd_4x4_3x3_32x32_X": {"threads": 640, "sass": "xconv_winograd_4x4_3x3_32x32_X", "params": "fpropw4X", "share": "32*36*2*4 + 64 + 8", "args": {"type": "s"}},
    "hconv_winograd_4x4_3x3_32x32_X": {"threads": 640, "sass": "xconv_winograd_4x4_3x3_32x32_X", "params": "fpropw4X", "share": "32*36*2*4 + 64 + 8", "args": {"type": "h"}},
    "sconv_winograd_3x3_4x4_32x32":   {"threads": 640, "sass": "xconv_winograd_3x3_4x4_32x32",   "params": "updatw4",  "share": "32*36*2*4 + 64 + 8", "args": {"type": "s"}},
    "hconv_winograd_3x3_4x4_32x32":   {"threads": 640, "sass": "xconv_winograd_3x3_4x4_32x32",   "params": "updatw4",  "share": "32*36*2*4 + 64 + 8", "args": {"type": "h"}},

    "sconv_winograd_2x2_5x5_32x32":   {"threads": 640, "sass": "xconv_winograd_2x2_5x5_32x32",   "params": "fpropw5",  "share": "32*36*2*4 + 64 + 8", "args": {"type": "s"}},
    "hconv_winograd_2x2_5x5_32x32":   {"threads": 640, "sass": "xconv_winograd_2x2_5x5_32x32",   "params": "fpropw5",  "share": "32*36*2*4 + 64 + 8", "args": {"type": "h"}},

    # GEMM
    "sgemm_nn_128x128": {"threads": 256, "sass": "sgemm_nn_128x128", "params": "gemm", "share": "128*8*2 + 128*8*2 + 4"},
    "sgemm_nt_128x128": {"threads": 256, "sass": "sgemm_nt_128x128", "params": "gemm", "share": "128*8*2 + 128*8*2 + 4"},
    "sgemm_tn_128x128": {"threads": 256, "sass": "sgemm_tn_128x128", "params": "gemm", "share": "128*8*2 + 128*8*2 + 4"},
    "hgemm_nn_128x128": {"threads": 256, "sass": "hgemm_nn_128x128", "params": "gemm", "share": "128*8*2 + 128*8*2 + 4"},
    "hgemm_nt_128x128": {"threads": 256, "sass": "hgemm_nt_128x128", "params": "gemm", "share": "128*8*2 + 128*8*2 + 4"},
    "hgemm_tn_128x128": {"threads": 256, "sass": "hgemm_tn_128x128", "params": "gemm", "share": "128*8*2 + 128*8*2 + 4"},

    "sgemm_nn_128x64":  {"threads": 128, "sass": "sgemm_nn_128x64",  "params": "gemm", "share": "128*8*2 +  64*8*2 + 4"},
    "sgemm_tn_128x64":  {"threads": 128, "sass": "sgemm_tn_128x64",  "params": "gemm", "share": "128*8*2 +  64*8*2 + 4"},
    "hgemm_nn_128x64":  {"threads": 128, "sass": "hgemm_nn_128x64",  "params": "gemm", "share": "128*8*2 +  64*8*2 + 4"},
    "hgemm_tn_128x64":  {"threads": 128, "sass": "hgemm_tn_128x64",  "params": "gemm", "share": "128*8*2 +  64*8*2 + 4"},

    "sgemm_nn_128x32":  {"threads": 128, "sass": "sgemm_nn_128x32",  "params": "gemm", "share": "(128*16 + 32)*2 + 32*16*2 + 4"},
    "sgemm_tn_128x32":  {"threads": 128, "sass": "sgemm_tn_128x32",  "params": "gemm", "share": "(128*16 +  0)*2 + 32*16*2 + 4"},
    "hgemm_nn_128x32":  {"threads": 128, "sass": "hgemm_nn_128x32",  "params": "gemm", "share": "(128*16 + 32)*2 + 32*16*2 + 4"},
    "hgemm_tn_128x32":  {"threads": 128, "sass": "hgemm_tn_128x32",  "params": "gemm", "share": "(128*16 +  0)*2 + 32*16*2 + 4"},

    "sgemm_nn_32x128":  {"threads": 128, "sass": "sgemm_nn_32x128",  "params": "gemm", "share": "(32*16 + 32)*2 + (128*16 +  0)*2 + 4"},
    "sgemm_nt_32x128":  {"threads": 128, "sass": "sgemm_nt_32x128",  "params": "gemm", "share": "(32*16 + 32)*2 + (128*16 + 32)*2 + 4"},
    "hgemm_nn_32x128":  {"threads": 128, "sass": "hgemm_nn_32x128",  "params": "gemm", "share": "(32*16 + 32)*2 + (128*16 +  0)*2 + 4"},
    "hgemm_nt_32x128":  {"threads": 128, "sass": "hgemm_nt_32x128",  "params": "gemm", "share": "(32*16 + 32)*2 + (128*16 + 32)*2 + 4"},

    "hgemm_nt_32x32": {"threads": 128, "sass": "hgemm_nt_32x32", "params": "gemm", "share": "32*65*4 + 4" },
    "hgemm_nt_16x64": {"threads": 128, "sass": "hgemm_nt_16x64", "params": "gemm", "share": "(16*64 + 32)*2 + (64*64 + 32)*2 + 4" },
    "hgemm_nn_32x64": {"threads": 128, "sass": "hgemm_nn_32x64", "params": "gemm", "share": "32*33*2 + 64*32*2 + 2048" },  #artificially limit occpancy
    "hgemm_nn_16x64": {"threads": 128, "sass": "hgemm_nn_16x64", "params": "gemm", "share": "(16*64 + 32)*2 + 64*64*2 + 4" },

    # RNN kernels
    "sgemm_rnn_nn_128x32":           {"threads": 128, "sass": "sgemm_nn_rnn_128x32",       "params": "gemm_rnn",       "share": "(128*16 + 32)*2 + 32*16*2 + 4"},
    "sgemm_rnn_nn_vec_128x32":       {"threads": 128, "sass": "sgemm_nn_rnn_128x32",       "params": "gemm_rnn",       "share": "(128*16 + 32)*2 + 32*16*2 + 4", "args": {"vec": "1"}},
    "sgemm_rnn_bprop_tn_128x32":     {"threads": 128, "sass": "sgemm_tn_rnn_bprop_128x32", "params": "gemm_rnn_bprop", "share": "(128*16 + 32)*2 + 32*16*2 + 4"},
    "sgemm_rnn_bprop_tn_vec_128x32": {"threads": 128, "sass": "sgemm_tn_rnn_bprop_128x32", "params": "gemm_rnn_bprop", "share": "(128*16 + 32)*2 + 32*16*2 + 4", "args": {"vec": "1"}},
    "persistent_rnn_fprop":          {"threads": 256, "sass": "persistent_rnn_fprop",      "params": "rnn_fprop",      "share": "(64*48) + 4"},
    "persistent_rnn_bprop":          {"threads": 256, "sass": "persistent_rnn_bprop",      "params": "rnn_bprop",      "share": "(64*48) + 4"},

    # Flex conv
    "fconv_direct_bprop_128x128":  {"threads": 256, "sass": "fconv_xprop_X128_N128", "params": "bprop_flex",  "share": "128*8*2 + 128*8*2 + 8", "args": {"prop": "b", "int16": 1}},
    "fconv_direct_bprop_128x64":   {"threads": 128, "sass": "fconv_xprop_X128_N64",  "params": "bprop_flex",  "share": "128*8*2 +  64*8*2 + 8", "args": {"prop": "b", "int16": 1}},
    # "fconv_direct_bprop_32x128":   {"threads":  64, "sass": "fconv_xprop_X32_N128",  "params": "bprop",  "share": " 32*8*2 + 128*8*2 + 8", "args": {"prop": "b", "int16": 1}},
    # "fconv_direct_bprop_64x128":   {"threads": 128, "sass": "fconv_xprop_X64_N128",  "params": "bprop",  "share": " 64*8*2 + 128*8*2 + 8", "args": {"prop": "b", "int16": 1}},
    # "fconv_direct_bprop_64x64":    {"threads":  64, "sass": "fconv_xprop_X64_N64",   "params": "bprop",  "share": " 64*8*2 +  64*8*2 + 8", "args": {"prop": "b", "int16": 1}},

    "fconv_direct_fprop_128x128":  {"threads": 256, "sass": "fconv_xprop_X128_N128", "params": "fprop_flex",  "share": "128*8*2 + 128*8*2 + 8", "args": {"prop": "f", "int16": 1}},
    "fconv_direct_fprop_128x64":   {"threads": 128, "sass": "fconv_xprop_X128_N64",  "params": "fprop_flex",  "share": "128*8*2 +  64*8*2 + 8", "args": {"prop": "f", "int16": 1}},
    # "fconv_direct_fprop_32x128":   {"threads":  64, "sass": "fconv_xprop_X32_N128",  "params": "fprop",  "share": " 32*8*2 + 128*8*2 + 8", "args": {"prop": "f", "int16": 1}},
    # "fconv_direct_fprop_64x128":   {"threads": 128, "sass": "fconv_xprop_X64_N128",  "params": "fprop",  "share": " 64*8*2 + 128*8*2 + 8", "args": {"prop": "f", "int16": 1}},
    # "fconv_direct_fprop_64x64":    {"threads":  64, "sass": "fconv_xprop_X64_N64",   "params": "fprop",  "share": " 64*8*2 +  64*8*2 + 8", "args": {"prop": "f", "int16": 1}},

    "fconv_direct_updat_128x128":  {"threads": 256, "sass": "fconv_updat_C128_K128", "params": "updat_flex",  "share": "(128*16 + 32)*2 + (128*16 + 32)*2 + 8", "occupancy": 4.0, "args": {"int16": 1}},
    # deterministic kernel not tested:
    "fconv_direct_updatD_128x128": {"threads": 256, "sass": "fconv_updat_C128_K128", "params": "updat_flex",  "share": "(128*16 + 32)*2 + (128*16 + 32)*2 + 8", "occupancy": 4.0, "args": {"determ": "1", "int16": 1}},
    # "fconv_direct_updat_128x64":   {"threads": 128, "sass": "fconv_updat_C128_K64",  "params": "updat",  "share": "(128*16 + 32)*2 + ( 64*16 + 32)*2 + 8", "occupancy": 3.0, "args": {"int16": 1}},
    # "fconv_direct_updatD_128x64":  {"threads": 128, "sass": "fconv_updat_C128_K64",  "params": "updat",  "share": "(128*16 + 32)*2 + ( 64*16 + 32)*2 + 8", "occupancy": 3.0, "args": {"determ": "1", "int16": 1}},

    # Flex gemm
    "fgemm_nn_128x128":       {"threads": 256, "sass": "fgemm_nn_128x128",      "params": "gemm",   "share": "128*8*2 + 128*8*2 + 4", "args": {"int16": 1}},
    "fgemm_nt_128x128":       {"threads": 256, "sass": "fgemm_nt_128x128",      "params": "gemm",   "share": "128*8*2 + 128*8*2 + 4", "args": {"int16": 1}},
    "fgemm_tn_128x128":       {"threads": 256, "sass": "fgemm_tn_128x128",      "params": "gemm",   "share": "128*8*2 + 128*8*2 + 4", "args": {"int16": 1}},
    "fgemm_nn_vec_128x128":   {"threads": 256, "sass": "fgemm_nn_128x128",      "params": "gemm",   "share": "128*8*2 + 128*8*2 + 4", "args": {"vec": "1", "int16": 1}},
    "fgemm_nt_vec_128x128":   {"threads": 256, "sass": "fgemm_nt_128x128",      "params": "gemm",   "share": "128*8*2 + 128*8*2 + 4", "args": {"vec": "1", "int16": 1}},
    "fgemm_tn_vec_128x128":   {"threads": 256, "sass": "fgemm_tn_128x128",      "params": "gemm",   "share": "128*8*2 + 128*8*2 + 4", "args": {"vec": "1", "int16": 1}},

}

_params = {
    # large N direct convolution (multiples of 64)
    "fprop": [
        "float* param_Sum",
        "float* param_X",
        "float* param_O",
        "float* param_I",
        "float* param_F",
        "float param_alpha",
        "float param_beta",
        "unsigned param_flags",
        "unsigned param_N",
        "unsigned param_K",
        "unsigned param_D",
        "unsigned param_H",
        "unsigned param_W",
        "unsigned param_WN",
        "unsigned param_HWN",
        "unsigned param_DHWN",
        "unsigned param_C",
        "unsigned param_KRST",
        "unsigned param_RST",
        "unsigned param_RS",
        "unsigned param_T",
        "unsigned param_R",
        "unsigned param_S",
        "unsigned param_magic_RS",
        "unsigned param_shift_RS",
        "unsigned param_magic_S",
        "unsigned param_shift_S",
        "int param_pad_d",
        "int param_pad_h",
        "int param_pad_w",
        "unsigned param_str_d",
        "unsigned param_str_h",
        "unsigned param_str_w",
        "unsigned param_P2",
        "unsigned param_Q",
        "unsigned param_PQk",
        "unsigned param_Qk",
        "unsigned param_k",
        "unsigned param_magic_PQk",
        "unsigned param_shift_PQk",
        "unsigned param_magic_Qk",
        "unsigned param_shift_Qk",
        "unsigned param_magic_k",
        "unsigned param_shift_k",
        "unsigned param_QN",
        "unsigned param_PQN",
        "unsigned param_MPQN",
        "unsigned param_gridN",
        "unsigned param_gridQN",
        "unsigned param_gridPQN",
        "unsigned param_gridMPQN",
    ],
    # old interface for flex  -- this creates the sig
    "fprop_flex": [
        "float* param_Sum",
        "float* param_O",
        "float* param_I",
        "float* param_F",
        "float param_alpha",
        "float param_beta",
        "unsigned param_flags",
        "unsigned param_offset_K",
        "unsigned param_N",
        "unsigned param_K",
        "unsigned param_D",
        "unsigned param_H",
        "unsigned param_W",
        "unsigned param_WN",
        "unsigned param_HWN",
        "unsigned param_DHWN",
        "unsigned param_C",
        "unsigned param_CRST",
        "unsigned param_RST",
        "unsigned param_RS",
        "unsigned param_magic_RS",
        "unsigned param_shift_RS",
        "unsigned param_S",
        "unsigned param_magic_S",
        "unsigned param_shift_S",
        # dont' think flex kernels support negative pad
        "unsigned param_pad_d",
        "unsigned param_pad_h",
        "unsigned param_pad_w",
        # "int param_pad_d",
        # "int param_pad_h",
        # "int param_pad_w",
        "unsigned param_str_d",
        "unsigned param_str_h",
        "unsigned param_str_w",
        "unsigned param_Q",
        "unsigned param_PQ",
        "unsigned param_QN",
        "unsigned param_PQN",
        "unsigned param_MPQN",
        "unsigned param_magic_Q",
        "unsigned param_shift_Q",
        "unsigned param_magic_PQ",
        "unsigned param_shift_PQ",
    ],
    # old interface for flex  -- this creates the sig
    "updat_flex": [
        "float* param_Sum",
        "float* param_F",
        "float* param_I",
        "float* param_E",
        "float param_alpha",
        "float param_beta",
        "unsigned param_flags",
        "unsigned param_offset_K",
        "unsigned param_N",
        "unsigned param_K",
        "unsigned param_D",
        "unsigned param_H",
        "unsigned param_W",
        "unsigned param_WN",
        "unsigned param_HWN",
        "unsigned param_DHWN",
        "unsigned param_C",
        "unsigned param_CRST",
        "unsigned param_RST",
        "unsigned param_magic_RST",
        "unsigned param_shift_RST",
        "unsigned param_RS",
        "unsigned param_magic_RS",
        "unsigned param_shift_RS",
        "unsigned param_S",
        "unsigned param_magic_S",
        "unsigned param_shift_S",
        # dont' think flex kernels support negative pad
        "unsigned param_pad_d",
        "unsigned param_pad_h",
        "unsigned param_pad_w",
        # "int param_pad_d",
        # "int param_pad_h",
        # "int param_pad_w",
        "unsigned param_str_d",
        "unsigned param_str_h",
        "unsigned param_str_w",
        "unsigned param_P",
        "unsigned param_Q",
        "unsigned param_PQ",
        "unsigned param_QN",
        "unsigned param_PQN",
        "unsigned param_MPQN",
        "unsigned param_magic_Q",
        "unsigned param_shift_Q",
        "unsigned param_magic_PQ",
        "unsigned param_shift_PQ",
        "unsigned param_part_P",
        "unsigned param_part_Q",
        "unsigned param_part_PQ",
        #"int param_CRSTK",
    ],
    # small N direct convolution (superblocking for N<64)
    "fprop2": [
        "float* param_Sum",
        "float* param_X",
        "float* param_O",
        "float* param_I",
        "float* param_F",
        "float param_alpha",
        "float param_beta",
        "unsigned param_flags",
        "unsigned param_C",
        "unsigned param_D",
        "unsigned param_H",
        "unsigned param_W",
        "unsigned param_N",
        "unsigned param_K",
        "unsigned param_M",
        "unsigned param_P",
        "unsigned param_Q",
        "unsigned param_str_d",
        "unsigned param_str_h",
        "unsigned param_str_w",
        "int param_pad_d",
        "int param_pad_h",
        "int param_pad_w",
        "unsigned param_DHWN",
        "unsigned param_HWN",
        "unsigned param_WN",
        "unsigned param_MPQN",
        "unsigned param_PQN",
        "unsigned param_QN",
        "unsigned param_PQnk",
        "unsigned param_Qnk",
        "unsigned param_nk",
        "unsigned param_n",
        "unsigned param_k",
        "unsigned param_magic_PQnk",
        "unsigned param_shift_PQnk",
        "unsigned param_magic_Qnk",
        "unsigned param_shift_Qnk",
        "unsigned param_magic_nk",
        "unsigned param_shift_nk",
        "unsigned param_magic_k",
        "unsigned param_shift_k",
        "unsigned param_Km32",
        "unsigned param_K32p",
        "unsigned param_TRSK",
        "unsigned param_TRS",
        "unsigned param_RS",
        "unsigned param_S",
        "unsigned param_magic_RS",
        "unsigned param_shift_RS",
        "unsigned param_magic_S",
        "unsigned param_shift_S",
        "unsigned param_gridP2",
        "unsigned param_gridQ",
        "unsigned param_gridN",
        "unsigned param_gridQN",
        "unsigned param_gridPQN",
        "unsigned param_gridMPQN",
        "unsigned param_superM",
        "unsigned param_superP",
        "unsigned param_superQ",
        "unsigned param_superN",
        "unsigned param_shiftM",
        "unsigned param_shiftP",
        "unsigned param_shiftQ",
        "unsigned param_shiftN",
        "unsigned param_SuperM",
        "unsigned param_SuperP",
        "unsigned param_SuperQ",
        "unsigned param_SuperN",
    ],
    # small N direct convolution (superblocking)
    "updat2": [
        "float* param_F",
        "float* param_I",
        "float* param_E",
        "float param_alpha",
        "unsigned param_C",
        "unsigned param_D",
        "unsigned param_H",
        "unsigned param_W",
        "unsigned param_N",
        "unsigned param_K",
        "unsigned param_M",
        "unsigned param_P",
        "unsigned param_Q",
        "unsigned param_str_d",
        "unsigned param_str_h",
        "unsigned param_str_w",
        "int param_pad_d",
        "int param_pad_h",
        "int param_pad_w",
        "unsigned param_DHWN",
        "unsigned param_HWN",
        "unsigned param_WN",
        "unsigned param_MPQN16p",
        "unsigned param_MPQN",
        "unsigned param_PQN",
        "unsigned param_QN",
        "unsigned param_PQkc",
        "unsigned param_Qkc",
        "unsigned param_kc",
        "unsigned param_c",
        "unsigned param_k",
        "unsigned param_magic_PQkc",
        "unsigned param_shift_PQkc",
        "unsigned param_magic_Qkc",
        "unsigned param_shift_Qkc",
        "unsigned param_magic_kc",
        "unsigned param_shift_kc",
        "unsigned param_magic_c",
        "unsigned param_shift_c",
        "unsigned param_CRSTK",
        "unsigned param_CRST",
        "unsigned param_TRS",
        "unsigned param_RS",
        "unsigned param_S",
        "unsigned param_magic_TRS",
        "unsigned param_shift_TRS",
        "unsigned param_magic_RS",
        "unsigned param_shift_RS",
        "unsigned param_magic_S",
        "unsigned param_shift_S",
        "unsigned param_superM",
        "unsigned param_superP",
        "unsigned param_superQ",
        "unsigned param_superN",
        "unsigned param_shiftM",
        "unsigned param_shiftP",
        "unsigned param_shiftQ",
        "unsigned param_strideP",
        "unsigned param_strideQ",
        "unsigned param_stridePQ",
        "unsigned param_gridP",
        "unsigned param_gridQ",
        "unsigned param_loopX",
        "unsigned param_loopXp",
        "unsigned param_loopQ",
        "unsigned param_loopQp",
        "unsigned param_loopN",
        "unsigned param_loopNp",
    ],
    "gemm": [
        "float* param_C",
        "float* param_A",
        "float* param_B",
        "float param_alpha",
        "float param_beta",
        "unsigned param_flags",
        "unsigned param_lda",
        "unsigned param_ldb",
        "unsigned param_ldc",
        "unsigned param_m",
        "unsigned param_n",
        "unsigned param_k",
        "unsigned param_ldaz",
        "unsigned param_ldbz",
        "unsigned param_ldcz",
        "unsigned param_batch_loops",
    ],
    "gemm_rnn": [
        "float* param_C",
        "float* param_A",
        "float* param_B",
        "float* param_bias",
        "float* param_lock",
        "float param_alpha",
        "float param_beta",
        "float param_xcutoff",
        "int   param_flags",
        "int   param_lda",
        "int   param_ldb",
        "int   param_ldc",
        "int   param_m",
        "int   param_n",
        "int   param_k",
        "int   param_ldaz",
        "int   param_ldbz",
        "int   param_ldcz",
        "int   param_batch_loops",
        "int   param_dimB",
        "int   param_dimC",
        "int   param_unrolling",
        "int   param_numBlks",
        "int   param_numAblks"
    ],
    "gemm_rnn_bprop": [
        "float* param_C",
        "float* param_A",
        "float* param_B",
        "float* param_H",
        "float* param_lock",
        "float param_alpha",
        "float param_beta",
        "float param_xcutoff",
        "int   param_flags",
        "int   param_lda",
        "int   param_ldb",
        "int   param_ldc",
        "int   param_ldh",
        "int   param_m",
        "int   param_n",
        "int   param_k",
        "int   param_ldaz",
        "int   param_ldbz",
        "int   param_ldcz",
        "int   param_batch_loops",
        "int   param_dimB",
        "int   param_dimC",
        "int   param_dimH",
        "int   param_unrolling",
        "int   param_numBlks",
        "int   param_numAblks"
    ],
    # Winograd convolution (2x2 output tile size)
    "fpropw": [
        "float* param_S",
        "float* param_X",
        "float* param_O",
        "float* param_I",
        "float* param_F",
        "float param_alpha",
        "float param_beta",
        "unsigned param_flags",
        "unsigned param_C",
        "unsigned param_H",
        "unsigned param_P",
        "int param_pad_h",
        "int param_pad_w",
        "unsigned param_HWN",
        "unsigned param_WN",
        "unsigned param_PQN",
        "unsigned param_QN",
        "unsigned param_Qnk",
        "unsigned param_nk",
        "unsigned param_n",
        "unsigned param_k",
        "unsigned param_magic_Qnk",
        "unsigned param_shift_Qnk",
        "unsigned param_magic_nk",
        "unsigned param_shift_nk",
        "unsigned param_magic_k",
        "unsigned param_shift_k",
        "unsigned param_RSK",
        "unsigned param_4RSKp",
        "unsigned param_4HWNp",
        "unsigned param_gridK",
        "unsigned param_gridP2",
        "unsigned param_gridQ",
        "unsigned param_gridN",
        "unsigned param_gridQN",
        "unsigned param_gridPQN",
        "unsigned param_superP",
        "unsigned param_superQ",
        "unsigned param_superN",
        "unsigned param_shiftP",
        "unsigned param_shiftQ",
        "unsigned param_shiftN",
    ],
    # Winograd convolution (4x4 output tile size)
    "fpropw4X": [
        "float* param_S",
        "float* param_X",
        "float* param_O",
        "float* param_I",
        "float* param_F",
        "float param_alpha",
        "float param_beta",
        "unsigned param_flags",
        "unsigned param_C",
        "unsigned param_K",
        "unsigned param_N",
        "unsigned param_Xk",
        "unsigned param_k",
        "unsigned param_magic_Xk",
        "unsigned param_shift_Xk",
        "unsigned param_magic_k",
        "unsigned param_shift_k",
        "unsigned param_C_1152",
        "unsigned param_GXS_C_1152",
        "unsigned param_GYS_GXS_C_1152",
        "unsigned param_P",
        "unsigned param_Q",
        "unsigned param_QN",
        "unsigned param_PQN",
        "unsigned param_PQN15",
        "unsigned param_maskN",
        "unsigned param_shiftX",
        "unsigned param_shiftY",
        "unsigned param_superX",
        "unsigned param_superY",
        "unsigned param_gridN",
        "unsigned param_gridQN",
        "unsigned param_gridPQN",
    ],
    "fpropw4": [
        "float* param_S",
        "float* param_X",
        "float* param_O",
        "float* param_I",
        "float* param_F",
        "float param_alpha",
        "float param_beta",
        "unsigned param_flags",
        "unsigned param_C",
        "unsigned param_K",
        "unsigned param_N",
        "unsigned param_Y",
        "unsigned param_W",
        "unsigned param_YXN",
        "unsigned param_XN",
        "unsigned param_Y2",
        "unsigned param_GX",
        "unsigned param_Xk",
        "unsigned param_k",
        "unsigned param_magic_Xk",
        "unsigned param_shift_Xk",
        "unsigned param_magic_k",
        "unsigned param_shift_k",
        "unsigned param_P",
        "unsigned param_Q",
        "unsigned param_QN",
        "unsigned param_PQN",
        "unsigned param_PQN15",
        "unsigned param_maskN",
        "unsigned param_shiftX",
        "unsigned param_shiftY",
        "unsigned param_superX",
        "unsigned param_superY",
        "int param_pad_x",
        "int param_pad_y",
        "unsigned param_RSK",
        "unsigned param_RSK2p",
        "unsigned param_YXN2p",
        "unsigned param_gridN",
        "unsigned param_gridQN",
        "unsigned param_gridPQN",
    ],
    # Winograd convolution (5x5 input tile size)
    "fpropw5": [
        "float* param_O",
        "float* param_I",
        "float* param_F",
        "float param_alpha",
        "unsigned param_flags",
        "unsigned param_C",
        "unsigned param_K",
        "unsigned param_N",
        "unsigned param_H",
        "unsigned param_W",
        "unsigned param_HWN",
        "unsigned param_WN",
        "unsigned param_Y2",
        "unsigned param_GX",
        "unsigned param_Xk",
        "unsigned param_k",
        "unsigned param_magic_Xk",
        "unsigned param_shift_Xk",
        "unsigned param_magic_k",
        "unsigned param_shift_k",
        "unsigned param_P",
        "unsigned param_Q",
        "unsigned param_QN",
        "unsigned param_PQN",
        "unsigned param_PQNp",
        "unsigned param_PQN15p",
        "unsigned param_shiftY",
        "unsigned param_shiftX",
        "unsigned param_shiftN",
        "unsigned param_superY",
        "unsigned param_superX",
        "unsigned param_superN",
        "unsigned param_SuperY",
        "unsigned param_SuperX",
        "unsigned param_SuperN",
        "int param_pad_x",
        "int param_pad_y",
        "unsigned param_HWN2p",
        "unsigned param_C_1152",
    ],
    "updatw": [
        "float* param_F",
        "float* param_I",
        "float* param_E",
        "float param_alpha",
        "unsigned param_Y",
        "unsigned param_X",
        "unsigned param_P",
        "unsigned param_Q",
        "unsigned param_C",
        "unsigned param_K",
        "unsigned param_N",
        "int param_pad_y",
        "int param_pad_x",
        "unsigned param_GY",
        "unsigned param_GX",
        "unsigned param_GYS",
        "unsigned param_GXS",
        "unsigned param_shiftYI",
        "unsigned param_shiftXI",
        "unsigned param_superYI",
        "unsigned param_superXI",
        "unsigned param_superNI",
        "unsigned param_shiftY",
        "unsigned param_shiftX",
        "unsigned param_superY",
        "unsigned param_superX",
        "unsigned param_superN",
        "unsigned param_loopXI",
        "unsigned param_loopX",
        "unsigned param_loopN",
        "unsigned param_strideY",
        "unsigned param_strideX",
        "unsigned param_XN",
        "unsigned param_YXN",
        "unsigned param_QN",
        "unsigned param_PQN",
        "unsigned param_SK",
        "unsigned param_RSK",
        "unsigned param_Np",
        "unsigned param_XNp",
        "unsigned param_2XNp",
        "unsigned param_QNp",
        "unsigned param_CPQkc",
        "unsigned param_PQkc",
        "unsigned param_Qkc",
        "unsigned param_kc",
        "unsigned param_c",
        "unsigned param_k",
        "unsigned param_magic_CPQkc",
        "unsigned param_shift_CPQkc",
        "unsigned param_magic_PQkc",
        "unsigned param_shift_PQkc",
        "unsigned param_magic_Qkc",
        "unsigned param_shift_Qkc",
        "unsigned param_magic_kc",
        "unsigned param_shift_kc",
        "unsigned param_magic_c",
        "unsigned param_shift_c",
        "unsigned param_CRSK",
    ],
    "updatw4": [
        "float* param_F",
        "float* param_I",
        "float* param_E",
        "float param_alpha",
        "unsigned param_K",
        "unsigned param_C",
        "unsigned param_k",
        "unsigned param_c",
        "unsigned param_kc",
        "unsigned param_magic_kc",
        "unsigned param_shift_kc",
        "unsigned param_magic_c",
        "unsigned param_shift_c",
        "unsigned param_YXN2",
        "unsigned param_sYXN",
        "unsigned param_magic_sYXN",
        "unsigned param_shift_sYXN",
        "unsigned param_stride_YXNp",
        "unsigned param_YXN",
        "unsigned param_YXN_1152",
        "unsigned param_RSK",
        "unsigned param_CRSK",
        "unsigned param_Kp",
        "unsigned param_SKp",
        "unsigned param_RSK15_SK2p",
    ],
    "rnn_fprop": [
        "float* param_h",
        "float* param_hprev",
        "float* param_bias",
        "float* param_w",
        "int* param_lockAddr",
        "int param_ldh",
        "int param_ldw",
        "int param_bsz",
        "int param_seqLength",
        "int param_numBlks",
        "int param_rowSize",
        "int param_reverse",
        "float param_reluclip"
    ]
    ,
    "rnn_bprop": [
        "float* param_d",
        "float* param_dnext",
        "float* param_h",
        "float* param_w",
        "int* param_lockAddr",
        "int param_ldd",
        "int param_ldh",
        "int param_ldw",
        "int param_bsz",
        "int param_seqLength",
        "int param_numBlks",
        "int param_rowSize",
        "int param_reverse",
        "float param_reluclip"
    ]
}

_params["bprop"] = _params["fprop"] + [
        "unsigned param_magic_str_d",
        "unsigned param_shift_str_d",
        "unsigned param_magic_str_h",
        "unsigned param_shift_str_h",
        "unsigned param_magic_str_w",
        "unsigned param_shift_str_w",
    ]

_params["bprop_flex"] = _params["fprop_flex"] + [
        "unsigned param_R",
        "unsigned param_T",
        "unsigned param_magic_str_w",
        "unsigned param_shift_str_w",
        "unsigned param_magic_str_h",
        "unsigned param_shift_str_h",
        "unsigned param_magic_str_d",
        "unsigned param_shift_str_d",
    ]

_params["bprop2"] = _params["fprop2"] + [
        "unsigned param_magic_str_d",
        "unsigned param_shift_str_d",
        "unsigned param_magic_str_h",
        "unsigned param_shift_str_h",
        "unsigned param_magic_str_w",
        "unsigned param_shift_str_w",
    ]

_space_re = re.compile(r"\s+")

_share_template = r"""
    .shared .align 4 .b32 share[{0}];
"""

_kernel_template = r"""
.version {6}
.target {0}
.address_size 64

// args: {5}

.visible .entry  {1}(
{2}
)
.reqntid {3}
{{
{4}
    ret;
}}
"""

def get_ptx_file(kernel_spec, kernel_name, arch, ptx_ver):

    thread_spec = kernel_spec["threads"]
    args_spec   = str(kernel_spec.get("args",""))
    param_spec  = _params[kernel_spec["params"]]

    kernel_params = []
    for p in param_spec:
        ptype, pname = _space_re.split(p)

        if ptype[-1] == '*':
            ptype = '.u64'
        elif ptype == 'float':
            ptype = '.f32'
        else:
            ptype = '.u32'

        kernel_params.append("    .param %s %s" % (ptype, pname))

    kernel_params = ",\n".join(kernel_params)

    if "share" in kernel_spec:
        share = _share_template.format(eval(kernel_spec["share"]))
    else:
        share = ""

    kernel_text = _kernel_template.format(arch, kernel_name, kernel_params, thread_spec, share, args_spec, ptx_ver)
    kernel_ptx  = os.path.join(ptx_dir, kernel_name + ".ptx")

    current_text = ""
    if os.path.exists(kernel_ptx):
        f = open(kernel_ptx, "r")
        current_text = f.read()
        f.close()
    # only write out the kernel if text has changed.
    if kernel_text != current_text:
        f = open(kernel_ptx, "w")
        f.write(kernel_text)
        f.close()

    return kernel_ptx


include_re = re.compile(r'^<INCLUDE\s+file="([^"]+)"\s*/>')

def extract_includes(name, includes=None):
    if not includes:
        includes = list()
    sass_file = os.path.join(sass_dir, name)
    includes.append((sass_file, os.path.getmtime(sass_file)))
    for line in open(sass_file, "r"):
        match = include_re.search(line)
        if match:
            extract_includes(match.group(1), includes)
    return includes

def run_command(cmdlist):
    cmd  = " ".join(cmdlist)
    proc = subprocess.Popen(cmd, shell=True, stdout=subprocess.PIPE, stderr=subprocess.PIPE)
    out, err = proc.communicate()
    if proc.returncode:
        raise RuntimeError("Error(%d):\n%s\n%s" % (proc.returncode, cmd, err))
    # if debug:
    #    neon_logger.display(cmd)
    #    if out: neon_logger.display(out)
    #    if err: neon_logger.display(err)

@context_dependent_memoize
def get_kernel(base_name, options=None):

    attributes = drv.Context.get_device().get_attributes()
    major = attributes[drv.device_attribute.COMPUTE_CAPABILITY_MAJOR]
    minor = attributes[drv.device_attribute.COMPUTE_CAPABILITY_MINOR]
    if major < 5:
        raise RuntimeError("sass kernels require Maxwell or greater class hardware")

    arch = "sm_%d%d" % (major, minor)

    libprefix = "PERL5LIB=%s" % (maxas_dir)
    maxas_i = [libprefix, os.path.join(maxas_dir, "maxas.pl") + " -i -w"]
    maxas_p = [libprefix, os.path.join(maxas_dir, "maxas.pl") + " -p"]

    kernel_spec = kernels[base_name]
    kernel_name = base_name

    if flex_verbose: print("kernel_name {}".format(kernel_name))

    if "args" in kernel_spec:
        for pair in kernel_spec["args"].items():
            maxas_i.append("-D%s %s" % pair)
            maxas_p.append("-D%s %s" % pair)

    if options is not None:
        for opt in options:
            if type(opt) is tuple:
                maxas_i.append("-D%s %s" % opt)
                maxas_p.append("-D%s %s" % opt)
                kernel_name += "_%s%s" % opt
            else:
                maxas_i.append("-D%s 1" % opt)
                maxas_p.append("-D%s 1" % opt)
                kernel_name += "_%s" % opt

    maxas_i.insert(2, "-k " + kernel_name)

    sass_name  = kernel_spec["sass"] + ".sass"
    cubin_name = kernel_name + ".cubin"

    ptx_version = "4.2" if major < 6 else "5.0"
    ptx_file   = get_ptx_file(kernel_spec, kernel_name, arch, ptx_version)
    sass_file  = os.path.join(sass_dir, sass_name)
    cubin_file = os.path.join(cubin_dir, cubin_name)

    if not os.path.exists(sass_file):
        raise RuntimeError("Missing: %s for kernel: %s" % (sass_name, kernel_name))

    ptx_age   = os.path.getmtime(ptx_file)
    cubin_age = os.path.getmtime(cubin_file) if os.path.exists(cubin_file) else 0

    if ptx_age > cubin_age:
        run_command([ "ptxas -v -arch", arch, "-o", cubin_file, ptx_file ])
        cubin_age = 0

    includes = extract_includes(sass_name)

    for include, include_age in includes:
        if include_age > cubin_age:
            run_command(maxas_i + [sass_file, cubin_file])
            cubin_age = include_age
            break

    if debug:
        pre_file  = os.path.join(pre_dir,  kernel_name + "_pre.sass")
        dump_file = os.path.join(dump_dir, kernel_name + "_dump.sass")
        pre_age   = os.path.getmtime(pre_file)  if os.path.exists(pre_file)  else 0
        dump_age  = os.path.getmtime(dump_file) if os.path.exists(dump_file) else 0

        for include, include_age in includes:
            if include_age > pre_age:
                run_command(maxas_p + [sass_file, pre_file])
                break

        if cubin_age > dump_age:
            run_command(["nvdisasm -raw", cubin_file, ">", dump_file])

    params  = _params[kernel_spec["params"]]
    sig = ""
    for p in params:
        ptype, pname = _space_re.split(p)
        if ptype[-1] == '*':
            sig += "Q"
        elif ptype == 'float':
            sig += "f"
        elif ptype == 'unsigned':
            sig += "I"
        else:
            sig += "i"
    # FLEX
    if kernel_name[0] == "f":
        sig += "Qf"  # stats pointer and scale float.

    if flex_verbose: print("\nkernel_specs: get_kernel: {} with sig {}".format(kernel_name, sig))

    module = drv.module_from_file(os.path.join(cubin_dir, kernel_name + ".cubin"))
    func   = module.get_function(kernel_name)
    func.prepare(sig)
    func.threads = kernel_spec["threads"]
    return func


# added for old flex kernels
from math import ceil
def update_grid(kernel_name, base_blocks, P, Q, SM_count):

    threads   = kernels[kernel_name]["threads"]
    occupancy = kernels[kernel_name]["occupancy"]

    # warps per scheduler for one block
    occ_per_block = threads // (32.0 * 4.0 * SM_count)

    grid = []
    for p in range(1, P+1):
        for q in range(1, Q+1):

            occup  = p*q*base_blocks * occ_per_block
            groups = occup // occupancy
            slots  = ceil(groups)

            # This is a heuristic that keeps the balance of work accross the SMs
            # while also maximizing the work that each block does
            heuristic = min(abs(x - slots) for x in range(4, 8)) + (slots - groups) / 100.0

            grid.append((p, q, heuristic))

    grid.sort(key=lambda x: x[-1])
    return (grid[0][0], grid[0][1], threads)
<|MERGE_RESOLUTION|>--- conflicted
+++ resolved
@@ -12,10 +12,7 @@
 # See the License for the specific language governing permissions and
 # limitations under the License.
 from __future__ import print_function
-<<<<<<< HEAD
-=======
 from __future__ import division
->>>>>>> 8eef2232
 from builtins import str
 import re
 import os.path
