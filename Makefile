--- conflicted
+++ resolved
@@ -81,11 +81,7 @@
 	@py.test --transformer flexgpu -m "transformer_dependent and not flex_disabled" \
 	 $(TEST_OPTS) $(TEST_DIRS_FLEX)
 
-<<<<<<< HEAD
-test_mkldnn: test_install clean
-=======
-test_mkl: test_prepare clean
->>>>>>> 4df2da1f
+test_mkldnn: test_prepare clean
 	@echo Running unit tests...
 	@MKL_TEST_ENABLE=1 py.test -m "not hetr_only" --boxed -n auto $(TEST_OPTS) $(TEST_DIRS)
 	@coverage xml -i
