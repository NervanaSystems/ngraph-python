# ----------------------------------------------------------------------------
# Copyright 2016 Nervana Systems Inc.
# Licensed under the Apache License, Version 2.0 (the "License");
# you may not use this file except in compliance with the License.
# You may obtain a copy of the License at
#
#      http://www.apache.org/licenses/LICENSE-2.0
#
# Unless required by applicable law or agreed to in writing, software
# distributed under the License is distributed on an "AS IS" BASIS,
# WITHOUT WARRANTIES OR CONDITIONS OF ANY KIND, either express or implied.
# See the License for the specific language governing permissions and
# limitations under the License.
# ----------------------------------------------------------------------------
# set empty to prevent any implicit rules from firing.
.SUFFIXES:

# Extract Python version
PY := $(shell python --version 2>&1  | cut -c8)
ifeq ($(PY), 2)
	PYLINT3K_ARGS := --disable=no-absolute-import,setslice-method,getslice-method,nonzero-method
else
	PYLINT3K_ARGS :=
endif

# style checking related
STYLE_CHECK_OPTS :=
STYLE_CHECK_DIRS := ngraph tests examples benchmarks

# pytest options
TEST_OPTS := --timeout=800 --cov=ngraph --timeout_method=thread
TEST_DIRS := tests/
TEST_DIRS_NEON := ngraph/frontends/neon/tests
TEST_DIRS_TENSORFLOW := ngraph/frontends/tensorflow/tests
TEST_DIRS_CAFFE2 := ngraph/frontends/caffe2/tests
TEST_DIRS_MXNET := ngraph/frontends/mxnet/tests
TEST_DIRS_CNTK := ngraph/frontends/cntk/tests
TEST_DIRS_INTEGRATION := integration_tests/

# this variable controls where we publish Sphinx docs to
DOC_DIR := doc
DOC_PUB_RELEASE_PATH := $(DOC_PUB_PATH)/$(RELEASE)

.PHONY: env default install install_all uninstall uninstall_all clean test testflex style lint lint3k check doc viz_prepare

default: install

install:
	pip install -U pip
	# cython added separately due to h5py dependency ordering bug.  See:
	# https://github.com/h5py/h5py/issues/535
	pip install cython==0.23.1
	pip install -r requirements.txt
	pip install -e .

install_all: gpu_prepare test_prepare examples_prepare doc_prepare install
	# viz_prepare is ignored since it requires installation of system package

gpu_prepare:
	pip install -r gpu_requirements.txt > /dev/null 2>&1

test_prepare:
	pip install -r test_requirements.txt > /dev/null 2>&1

examples_prepare:
	pip install -r examples_requirements.txt > /dev/null 2>&1

doc_prepare:
	pip install -r doc_requirements.txt > /dev/null 2>&1

# for internal use only
# the private autoflex repo is expected to be installed in ../autoflex
# update the pip install command below to reference the path to the autoflex directory
autoflex_prepare:
	@echo
	@echo Attempting to update autoflex to the latest version in ../autoflex
	pip install ../autoflex --upgrade

uninstall:
	pip uninstall -y ngraph
	pip uninstall -r requirements.txt

uninstall_all: uninstall
	pip uninstall -r gpu_requirements.txt -r test_requirements.txt \
	-r examples_requirements.txt -r doc_requirements.txt -r viz_requirements.txt

clean:
	find . -name "*.py[co]" -type f -delete
	find . -name "__pycache__" -type d -delete
	rm -f .coverage .coverage.*
	rm -rf ngraph.egg-info
	@echo

test_all_transformers: test_cpu test_hetr test_gpu test_flex

test_flex: gpu_prepare test_prepare clean
	@echo
	@echo The autoflex package is required for flex testing ...
	@echo WARNING: flex tests will report the following message if autoflex has not been installed:
	@echo
	@echo "     argument --transformer: invalid choice: 'flexgpu' (choose from 'cpu', 'gpu', \
	'hetr')"

	@echo
	@echo "In case of test failures, clone the private autoflex repo in ../autoflex and execute \
	make autoflex_prepare"
	@echo
	@echo Running flex unit tests...
	py.test --boxed --transformer flexgpu -m "transformer_dependent and not flex_disabled \
	or flex_only" --junit-xml=testout_test_flex_$(PY).xml --timeout=1200 --cov=ngraph \
	$(TEST_DIRS)
	coverage xml -i -o coverage_test_flex_$(PY).xml

test_mkldnn: export PYTHONHASHSEED=0
test_mkldnn: export MKL_TEST_ENABLE=1
test_mkldnn: export LD_PRELOAD=./mkldnn_engine.so
test_mkldnn: test_prepare clean
test_mkldnn:
	@echo Running unit tests for core and cpu transformer tests...
	py.test -m "not hetr_only and not flex_only" --boxed \
	--junit-xml=testout_test_cpu_$(PY).xml \
	$(TEST_OPTS) $(TEST_DIRS)
	@echo Running unit tests for hetr dependent transformer tests...
<<<<<<< HEAD
	py.test --transformer hetr -m "transformer_dependent or hetr_only" --boxed \
=======
	py.test --transformer hetr -m "transformer_dependent and not flex_only or hetr_only" --boxed \
>>>>>>> c97cdcf8
	--junit-xml=testout_test_hetr_$(PY).xml \
	--cov-append \
	$(TEST_OPTS) $(TEST_DIRS)
	coverage xml -i -o coverage_test_cpu_$(PY).xml

test_cpu: export PYTHONHASHSEED=0
test_cpu: test_prepare clean
	echo Running unit tests for core and cpu transformer tests...
	py.test -m "not hetr_only and not flex_only" --boxed \
	--junit-xml=testout_test_cpu_$(PY).xml \
	$(TEST_OPTS) $(TEST_DIRS)
	coverage xml -i -o coverage_test_cpu_$(PY).xml

test_gpu: export PYTHONHASHSEED=0
test_gpu: gpu_prepare test_prepare clean
	echo Running unit tests for gpu dependent transformer tests...
	py.test --transformer hetr -m "hetr_gpu_only" \
	--boxed \
	--junit-xml=testout_test_gpu_hetr_only_$(PY).xml \
	$(TEST_OPTS) $(TEST_DIRS)
	py.test --transformer gpu -m "transformer_dependent and not flex_only \
	and not separate_execution" --boxed -n auto \
	--junit-xml=testout_test_gpu_tx_dependent_$(PY).xml \
	--cov-append \
	$(TEST_OPTS) $(TEST_DIRS) $(TEST_DIRS_NEON) $(TEST_DIRS_TENSORFLOW)
	py.test --transformer gpu -m "transformer_dependent and not flex_only \
	and separate_execution" \
	--boxed \
	--junit-xml=testout_test_gpu_tx_dependent_separate_execution_$(PY).xml \
	--cov-append \
	$(TEST_OPTS) $(TEST_DIRS)
	coverage xml -i -o coverage_test_gpu_$(PY).xml

test_hetr: export PYTHONHASHSEED=0
test_hetr: test_prepare clean
	echo Running unit tests for hetr dependent transformer tests...
	py.test --transformer hetr -m "transformer_dependent and not flex_only or hetr_only" --boxed \
	--junit-xml=testout_test_hetr_$(PY).xml \
	$(TEST_OPTS) $(TEST_DIRS) $(TEST_DIRS_NEON) $(TEST_DIRS_TENSORFLOW)
	coverage xml -i -o coverage_test_hetr_$(PY).xml

test_mxnet: test_prepare clean
	echo Running unit tests for mxnet frontend...
	py.test --cov=ngraph \
	--junit-xml=testout_test_mxnet_$(PY).xml \
	$(TEST_OPTS) $(TEST_DIRS_MXNET)
	coverage xml -i coverage_test_mxnet_$(PY).xml

test_cntk: test_prepare clean
	echo Running unit tests for cntk frontend...
	py.test --cov=ngraph --junit-xml=testout.xml $(TEST_OPTS) $(TEST_DIRS_CNTK)
	coverage xml -i

test_integration: test_prepare clean
	echo Running integration tests...
	py.test --junit-xml=testout_test_integration__$(PY).xml \
	$(TEST_OPTS) $(TEST_DIRS_INTEGRATION)
	coverage xml -i coverage_test_integration_$(PY).xml

examples: examples_prepare
	for file in `find examples -type f -executable`; do echo Running $$file... ; ./$$file ; done

gpu_examples: examples_prepare gpu_prepare
	for file in `find examples -type f -executable | grep -v hetr`; do echo Running $$file... ; ./$$file -b gpu; done

style: test_prepare
	flake8 --output-file style.txt --tee $(STYLE_CHECK_OPTS) $(STYLE_CHECK_DIRS)
	pylint --reports=n --output-format=colorized --py3k $(PYLINT3K_ARGS) --ignore=.venv *

lint: test_prepare
	pylint --output-format=colorized ngraph

lint3k:
	pylint --py3k $(PYLINT3K_ARGS) --ignore=.venv *

check: test_prepare
	echo "Running style checks.  Number of style faults is... "
	-flake8 --count $(STYLE_CHECK_OPTS) $(STYLE_CHECK_DIRS) \
	 > /dev/null
	echo
	echo "Number of missing docstrings is..."
	-pylint --disable=all --enable=missing-docstring -r n \
	 ngraph | grep "^C" | wc -l
	echo
	echo "Running unit tests..."
	-py.test $(TEST_DIRS) | tail -1 | cut -f 2,3 -d ' '
	echo

fixstyle: autopep8

autopep8:
	autopep8 -a -a --global-config setup.cfg --in-place `find . -name \*.py`
	echo run "git diff" to see what may need to be checked in and "make style" to see what work remains

doc: doc_prepare
	$(MAKE) -C $(DOC_DIR) clean
	$(MAKE) -C $(DOC_DIR) html
	echo "Documentation built in $(DOC_DIR)/build/html"
	echo

publish_doc: doc
ifneq (,$(DOC_PUB_HOST))
	-cd $(DOC_DIR)/build/html && \
		rsync -avz -essh --perms --chmod=ugo+rX . \
		$(DOC_PUB_USER)$(DOC_PUB_HOST):$(DOC_PUB_RELEASE_PATH)
	-ssh $(DOC_PUB_USER)$(DOC_PUB_HOST) \
		'rm -f $(DOC_PUB_PATH)/latest && \
		 ln -sf $(DOC_PUB_RELEASE_PATH) $(DOC_PUB_PATH)/latest'
else
	echo "Can't publish.  Ensure DOC_PUB_HOST, DOC_PUB_USER, DOC_PUB_PATH set"
endif

release: check
	echo "Bump version number in setup.py"
	vi setup.py
	echo "Bump version number in doc/source/conf.py"
	vi doc/source/conf.py
	echo "Update ChangeLog"
	vi ChangeLog
	echo "TODO (manual steps): release on github and update docs with 'make publish_doc'"
	echo

UNAME=$(shell uname)
viz_prepare:
ifeq ("$(UNAME)", "Darwin")
	brew install graphviz
else ifeq ("$(UNAME)", "Linux")
	apt-get install graphviz
endif

	pip install -r viz_requirements.txt > /dev/null 2>&1<|MERGE_RESOLUTION|>--- conflicted
+++ resolved
@@ -121,11 +121,7 @@
 	--junit-xml=testout_test_cpu_$(PY).xml \
 	$(TEST_OPTS) $(TEST_DIRS)
 	@echo Running unit tests for hetr dependent transformer tests...
-<<<<<<< HEAD
-	py.test --transformer hetr -m "transformer_dependent or hetr_only" --boxed \
-=======
 	py.test --transformer hetr -m "transformer_dependent and not flex_only or hetr_only" --boxed \
->>>>>>> c97cdcf8
 	--junit-xml=testout_test_hetr_$(PY).xml \
 	--cov-append \
 	$(TEST_OPTS) $(TEST_DIRS)
