# ----------------------------------------------------------------------------
# Copyright 2016 Nervana Systems Inc.
# Licensed under the Apache License, Version 2.0 (the "License");
# you may not use this file except in compliance with the License.
# You may obtain a copy of the License at
#
#      http://www.apache.org/licenses/LICENSE-2.0
#
# Unless required by applicable law or agreed to in writing, software
# distributed under the License is distributed on an "AS IS" BASIS,
# WITHOUT WARRANTIES OR CONDITIONS OF ANY KIND, either express or implied.
# See the License for the specific language governing permissions and
# limitations under the License.
# ----------------------------------------------------------------------------
from setuptools import setup, Extension, find_packages
from setuptools.command.build_ext import build_ext as _build_ext
import sysconfig
import os


class build_ext(_build_ext):
    """
    Class to build Extensions without platform suffixes
    ex: mkldnn_engine.cpython-35m-x86_64-linux-gnu.so => mkldnn_engine.so
    """
    def get_ext_filename(self, ext_name):

        _filename = _build_ext.get_ext_filename(self, ext_name)
        return self.get_ext_filename_without_suffix(_filename)

    def get_ext_filename_without_suffix(self, _filename):
        name, ext = os.path.splitext(_filename)
        ext_suffix = sysconfig.get_config_var('EXT_SUFFIX')

        if ext_suffix == ext or ext_suffix == None:
            return _filename

        ext_suffix = ext_suffix.replace(ext, '')
        idx = name.find(ext_suffix)

        if idx == -1:
            return _filename
        else:
            return name[:idx] + ext

ext_modules = []
if "MKLDNN_ROOT" in os.environ:
    MKLDNNROOT=os.environ['MKLDNN_ROOT']
    ext_modules.append(Extension('mkldnn_engine',
                        include_dirs = ['%s/include'%(MKLDNNROOT)],
<<<<<<< HEAD
			extra_compile_args = ["-std=gnu99"],
=======
			#extra_compile_args = ["-std=c99"],
>>>>>>> 8a678955
                        extra_link_args = ["-shared", "-lmkldnn", "-Wl,-rpath,%s/lib"%(MKLDNNROOT)],
                        library_dirs = ['%s/lib'%(MKLDNNROOT)],
                        sources = ['ngraph/transformers/cpu/convolution.c', \
                                   'ngraph/transformers/cpu/elementwise.c', \
                                   'ngraph/transformers/cpu/innerproduct.c', \
                                   'ngraph/transformers/cpu/mkldnn_engine.c',\
                                   'ngraph/transformers/cpu/relu.c', \
                                   'ngraph/transformers/cpu/pooling.c', \
                                   'ngraph/transformers/cpu/batchnorm.c']))

setup(
    name="ngraph",
    version="0.4.0",
    packages=find_packages(exclude=["tests"]),
    author='Nervana Systems',
    author_email='info@nervanasys.com',
    url='http://www.nervanasys.com',
    license='License :: Apache 2.0',
    cmdclass={
        'build_ext': build_ext,
    },
    ext_modules=ext_modules,
)<|MERGE_RESOLUTION|>--- conflicted
+++ resolved
@@ -48,11 +48,7 @@
     MKLDNNROOT=os.environ['MKLDNN_ROOT']
     ext_modules.append(Extension('mkldnn_engine',
                         include_dirs = ['%s/include'%(MKLDNNROOT)],
-<<<<<<< HEAD
-			extra_compile_args = ["-std=gnu99"],
-=======
 			#extra_compile_args = ["-std=c99"],
->>>>>>> 8a678955
                         extra_link_args = ["-shared", "-lmkldnn", "-Wl,-rpath,%s/lib"%(MKLDNNROOT)],
                         library_dirs = ['%s/lib'%(MKLDNNROOT)],
                         sources = ['ngraph/transformers/cpu/convolution.c', \
