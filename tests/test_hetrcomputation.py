--- conflicted
+++ resolved
@@ -207,8 +207,7 @@
             assert computation(i) == (i + 1, i + 2, i * 3)
 
 
-<<<<<<< HEAD
-def test_scatter_gather_graph():
+def test_scatter_gather_graph(hetr_factory):
     # Build the graph
     W = ng.make_axis(length=6, name='width')
 
@@ -238,13 +237,9 @@
         ops_to_transform=graph_ops,
         expected_recv_nodes=[x_plus_y])
 
-
-def test_gpu_send_and_recv():
-    # First check whether do we have gputransformer available, if not, xfail
-=======
+    
 def test_gpu_send_and_recv(hetr_factory):
     # skip if gpu unavailable
->>>>>>> bed987c7
     if 'gpu' not in transformer_choices():
         pytest.skip("GPUTransformer not available")
 
