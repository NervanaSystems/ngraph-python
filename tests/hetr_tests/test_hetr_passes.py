--- conflicted
+++ resolved
@@ -97,19 +97,13 @@
             for each_arg in op.args:
                 op_list_instance_type.append(type(each_arg))
 
-<<<<<<< HEAD
-            if (ng.op_graph.comm_nodes.CPUQueueRecvOp in op_list_instance_type or
-                ng.op_graph.comm_nodes.CPUQueueGatherRecvOp in op_list_instance_type or
-                ng.op_graph.comm_nodes.CPUQueueScatterRecvOp in
+            if (ng.op_graph.comm_nodes.CPUMlslRecvOp in op_list_instance_type or
+                ng.op_graph.comm_nodes.CPUMlslGatherRecvOp in op_list_instance_type or
+                ng.op_graph.comm_nodes.CPUMlslScatterRecvOp in
                     op_list_instance_type or
                 ng.op_graph.comm_nodes.GPUQueueRecvOp in op_list_instance_type or
                 ng.op_graph.comm_nodes.GPUCudaGatherRecvOp in op_list_instance_type or
                 ng.op_graph.comm_nodes.GPUCudaScatterRecvOp in
-=======
-            if (ng.op_graph.comm_nodes.CPUMlslRecvOp in op_list_instance_type or
-                ng.op_graph.comm_nodes.CPUMlslGatherRecvOp in op_list_instance_type or
-                    ng.op_graph.comm_nodes.CPUMlslScatterRecvOp in
->>>>>>> 7d9cd88f
                     op_list_instance_type) is False:
                 assert False
             del op_list_instance_type[:]
