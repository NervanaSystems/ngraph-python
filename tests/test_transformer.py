--- conflicted
+++ resolved
@@ -62,11 +62,7 @@
     x = ng.placeholder([N])
     y = ng.placeholder([N])
 
-<<<<<<< HEAD
-    with  executor(x + y, x, y) as f:
-=======
     with executor(x + y, x, y) as f:
->>>>>>> f4d5e945
         with pytest.raises(ValueError):
             f(1)
 
